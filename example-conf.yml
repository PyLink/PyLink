# This is a sample configuration file for PyLink. You'll likely want to rename it to pylink.yml
# and begin your configuration there.

# Note: lines starting with a "#" are comments and will be ignored.
# Note 2: Use SPACES, NOT tabs to indent, or you will get parser errors on start!

# Defines general settings for the PyLink server. Prior to PyLink 1.2, this configuration block
# was named "bot:".
pylink:
    # Sets nick, user/ident, and real name.
    nick: PyLink
    ident: pylink
    realname: PyLink Service Client

    # Server description (shown in /links, /whois, etc.)
    serverdesc: PyLink Server

    # Sets the fantasy command prefix for the main PyLink bot. To configure fantasy prefixes for
    # other service bots, add or modify the "prefix:" option in the configuration section of each
    # plugin. (see the "games:" block for an example)
    # Note: prior to PyLink 1.2, defining a prefix here made it global for all service bots. This
    # was removed because it called all bots in a channel at once (even if they have conflicting
    # commands), which usually leads to one successful reply and a string of "Command not found"
    # errors.
    # Note 2: this option REPLACES the deprecated "prefixes:" option from PyLink 1.1 and earlier.
    prefix: "&"

    # Determines whether PyLink service bots will respond to commands prefixed with their nick
    # (requires the fantasy plugin). Prior to PyLink 1.2, this option was named "respondtonick";
    # it was renamed for consistency. This defaults to false.
    #respond_to_nick: true

    # Determines whether PyLink service clients should protect themselves from
    # kicks, kills, etc. using IRCd-side servprotect modes. For this to work
    # properly, this usually requires that PyLink be U-Lined. This defaults to
    # False.
    #protect_services: false

    # Determines whether services should default to sending command responses as private notices,
    # even if the command was called in a channel. This defaults to False.
    #prefer_private_replies: false

    # Determines whether spawning additional services for bots (e.g. Automode, Games) should be
    # enabled. This defaults to True, unless a network's protocol module doesn't support spawning
    # extra service bots. If this is set to false, the other plugins' commands and channels will
    # be merged into that of the main PyLink service bot.
    #spawn_services: true

    # Defines extra directories to look up plugins and protocol modules in.
    # Environment variables (e.g. $HOME) and home folders (~) are expanded here, in that order.
    #plugin_dirs: ["~/my-plugins", "~/pylink-contrib-modules/plugins"]
    #protocol_dirs: ["~/pylink-contrib-modules/protocols"]

    # Determines whether we should show unknown command errors for service bots. Defaults to True.
    #show_unknown_commands: true

    # Determines whether hideoper modes should be respected in WHOIS replies.
    # Defaults to true if not specified.
    #whois_use_hideoper: true

    # Determines whether extended WHOIS replies should be sent to users marked as a
    # bot (usually with umode +B). For better security (i.e. with bots that track services
    # accounts for authentication), it is recommended to leave this off.
    #whois_show_extensions_to_bots: false

    # Determines whether PyLink should return its time of initial connection when replying to WHOIS
    # for service bots. This defaults to true if not set.
    #whois_show_startup_time: true

    # Determines how long plugins should wait (in seconds) before flushing their
    # databases to disk. Defaults to 300 seconds. Changes here require a reload
    # of all database-enabled plugins to take effect.
    #save_delay: 300

login:
    # NOTE: for users migrating from PyLink < 1.1, the old login:user/login:password settings
    # have been deprecated. We strongly recommend migrating to the new "accounts:" block below, as
    # it supports multiple accounts, hashed passwords, and allows more flexibility (accounts no
    # longer imply admin access).

    # IMPORTANT: If you're switching from login:user/login:password, you MUST ADD YOURSELF to a
    # "permissions:" block like the one below, or you will lose IRC administration access to your
    # PyLink daemon!
    accounts:
        # Creates an account with username "user1". You can define other usernames at the
        # same level here (key name is user name).
        user1:
            # Defines the password for the user. You can encrypt passwords using the
            # 'mkpasswd' command or the 'pylink-mkpasswd' utility included with PyLink.
            password: "$6$rounds=81447$WlVlZYCgbnjPmVqy$28Tu/Zl0xNpePqimax2wABKn5GCoWomYEI1Pu5jqYyQNULazR4BxQmscZ0MgBHqBCCke.3u5eOtBSZwL3WwVf0"

            # Determines whether the password given is encrypted. Defaults to false
            # (plain text) for backwards compatibility.
            encrypted: true

            # Optional: allows limiting this login to users from certain networks only (case sensitive).
            #networks: ["network1", "network2"]

            # Optional: allows limiting this login to opered users
            #require_oper: false

            # Optional: requires the user to match any of the following hosts. Extended targets
            # are supported here as well.
            #hosts: ["*!*@localhost", "*!*@trusted.isp"]

permissions:
    # Permissions are described in more detail in example-permissions.yml, if you want to
    # customize permissions further.

    # Replace ABC123 with your PyLink account name (configured above)
    # in order to give yourself admin access.
    "ABC123":
        - "*"

servers:
    # Please note: these are only EXAMPLE link blocks. You should edit them and
    # remove ones that you don't need in your config.

    # Short name for the network. This is used for relay's nick suffixes, the
    # network plugin's (dis)connect commands, and various other places internally.
    # CHANGE THIS to some abbreviation representing your network; usually
    # something 3-5 characters should be good.
    inspnet:

        # Server IP, port, and passwords. The ip: field also supports resolving
        # hostnames.
        ip: 127.0.0.1
        port: 7000
        recvpass: "abcd"
        sendpass: "abcd"

        # Set the bind host, useful for multi-homed hosts.
        #bindhost: 1.2.3.4

        # The full network name, used by plugins.
        netname: "Change this"

        # Hostname we will use to connect to the remote server
        hostname: "pylink.yournet.local"

        # Sets the server ID (SID) that the main PyLink server should use.
        # For TS6-like servers (InspIRCd, Charybdis, UnrealIRCd, etc.), this
        # must be three characters: the first char must be a digit [0-9], and
        # the remaining two may be either uppercase letters [A-Z] or digits.
        sid: "0PY"

        # Server ID range: this specifies the range of server IDs that PyLink
        # may use for subservers such as relay. On TS6, this should be a
        # combination of digits, letters, and #'s. Each # denotes a range (0-9A-Z)
        # of characters that can be used by PyLink to generate appropriate SIDs.
        # You will want to make sure no other servers are using this range.
        # There must be at least one # in this entry.
        sidrange: "8##"

<<<<<<< HEAD
        # Autojoin channels. The "channels" option affects all service bots, but you can also
        # configure channels per service using keys in the name of "<servicename>_channels"
        # Comment out or remove these keys if you don't want service bots# to join any channels by
        # default.
        #channels: ["#pylink"]
        #pylink_channels: ["#services"]
        #automode_channels: ["#chat"]

=======
>>>>>>> d356b534
        # Sets the protocol module to use for this network - see the README for a
        # list of supported IRCds.
        protocol: "inspircd"

<<<<<<< HEAD
        # Sets autoconnect delay - comment this out or set the value below 1 to
        # disable autoconnect entirely.
        autoconnect: 10

        # Optional autoconnect settings:
        # Defines whether we should multiply the autoconnect delay by a certain value every time
        # a connection fails. This defaults to 2 if not set (30 secs becomes 60 secs, 120 secs, etc.)
        #autoconnect_multiplier: 2
        # Defines what the maximum autoconnect time will be (defaults to 1800 secs).
        #autoconnect_max: 1800

        # Sets the ping frequency in seconds (i.e. how long we should wait between
        # sending pings to our uplink). When more than two consecutive pings are missed,
        # PyLink will disconnect with a ping timeout. This defaults to 90 if not set.
        #pingfreq: 90

=======
>>>>>>> d356b534
        # Sets the max nick length for the network. It is important that this is
        # set correctly, or PyLink might introduce a nick that is too long and
        # cause netsplits! This defaults to 30 if not set.
        maxnicklen: 30

        # Toggles SSL for this network - you should seriously consider using TLS in all your links
        # for optimal security. Defaults to False if not specified.
        ssl: true

        # Optional SSL cert/key to pass to the uplink server.
        #ssl_certfile: pylink-cert.pem
        #ssl_keyfile: pylink-key.pem

        # New in 2.0: Determines whether the target server's TLS certificate hostnames should be
        # checked against the hostname we're set to connect to. This defaults to true for Clientbot
        # networks and others linked to via a hostname. It depends on ssl_accept_invalid_certs being
        # *disabled* to take effect.
        #ssl_validate_hostname: true

        # New in 2.0: When enabled, this disables TLS certificate validation on the target network.
        # This defaults to false (bad certs are rejected) on Clientbot and true for server protocols
        # (where bad certs are accepted). This disables the ssl_validate_hostname option,
        # effectively forcing it to be false.
        #ssl_accept_invalid_certs: false

        # Optionally, you can set this option to verify the SSL certificate fingerprint of your
        # uplink. This check works regardless of whether ssl_validate_hostname and
        # ssl_accept_invalid_certs are enabled.
        #ssl_fingerprint: "e0fee1adf795c84eec4735f039503eb18d9c35cc"

        # This sets the hash type for the fingerprint (md5, sha1, sha256, etc.)
        # Valid values include md5 and sha1-sha512, though others may be
        # supported depending on your system: see
        # https://docs.python.org/3/library/hashlib.html
        # This setting defaults to sha256.
        #ssl_fingerprint_type: sha256

        # Sets autoconnect delay - comment this out or set the value below 1 to
        # disable autoconnect entirely.
        autoconnect: 10

        # Optional autoconnect settings:
        # Defines whether we should multiply the autoconnect delay by a certain value every time
        # a connection fails. This defaults to 2 if not set (30 secs becomes 60 secs, 120 secs, etc.)
        #autoconnect_multiplier: 2
        # Defines what the maximum autoconnect time will be (defaults to 1800 secs).
        #autoconnect_max: 1800

        # Autojoin channels. The "channels" option affects all service bots, but you can also
        # configure channels per service using keys in the name of "<servicename>_channels"
        # Comment out or remove these keys if you don't want service bots# to join any channels by
        # default.
        #channels: ["#pylink"]
        #pylink_channels: ["#services"]
        #automode_channels: ["#chat"]

        # Encoding: allows you to override the network's encoding. This can be useful for networks
        # using m_nationalchars or something similar. Encoding defaults to utf-8 if not set, and
        # should be one of the standard encodings defined at
        # https://docs.python.org/3/library/codecs.html#standard-encodings
        # Changing this setting requires a disconnect and reconnect of the corresponding network
        # to apply.
        # This setting is EXPERIMENTAL as of PyLink 1.2.x.
        #encoding: utf-8

        # Sets the ping frequency in seconds (i.e. how long we should wait between
        # sending pings to our uplink). When more than two consecutive pings are missed,
        # PyLink will disconnect with a ping timeout. This defaults to 90 if not set.
        #pingfreq: 90

        # If relay nick tagging is disabled, this option specifies a list of nick globs to always
        # tag when introducing remote users *onto* this network.
        #relay_forcetag_nicks: ["someuser", "Guest*"]

        # Sets the suffix that relay subservers on this network should use.
        # If not specified per network, this falls back to the value at
        # relay::server_suffix, or "relay" if that is also not set.
        #relay_server_suffix: "relay.yournet.net"

        # If relay nick tagging is disabled, this option specifies a list of nick globs to always
        # tag when introducing remote users *onto* this network.
        #relay_forcetag_nicks: ["someuser", "Guest*"]

        # Determines whether relay will tag nicks on this network. This overrides the relay::tag_nicks
        # option on a per network-basis.
        #relay_tag_nicks: true

<<<<<<< HEAD
        # Sets the suffix that relay subservers on this network should use.
        # If not specified per network, this falls back to the value at
        # relay::server_suffix, or "relay" if that is also not set.
        #relay_server_suffix: "relay.yournet.net"
=======
        # Determines the maximum size of the network's outgoing data queue (sendq), in message lines.
        # This defaults to 4096 if not set.
        #maxsendq: 4096

        # Defines a list of "U-lined" servers that should be given special treatment when overriding
        # modes. Relay uses this as a list of servers to IGNORE some mode changes from on a claimed
        # channel (versus bouncing the mode back, which may be floody).
        #ulines: ["services.example.conf"]

        # InspIRCd specific option: determines whether we should display WHOIS extensions by overriding
        # InspIRCd's default WHOIS formatting. This defaults to true for consistency with PyLink 1.x.
        #force_whois_extensions: true
>>>>>>> d356b534

    unrealnet:
        ip: ::1
        port: 8067

        # Determines whether IPv6 should be used for this connection. Should the ip:
        # above be a hostname instead of an IP, this will also affect whether A records
<<<<<<< HEAD
        # (no IPv6) or AAAA records (IPv6) will be used in resolving it.
        ipv6: yes
=======
        # (IPv4) or AAAA records (IPv6) will be used in resolving it.
        # As of PyLink 2.0-beta1, you can leave this unset for direct connections to IP addresses;
        # the address type will be automatically detected.
        #ipv6: yes
>>>>>>> d356b534

        # Received and sent passwords. For passwordless links using SSL fingerprints, simply set
        # these two fields to "*" and enable SSL with a cert and key file.
        recvpass: "coffee"
        sendpass: "tea"

<<<<<<< HEAD
        #ssl: true
=======
        ssl: true
>>>>>>> d356b534
        #ssl_certfile: mycert.pem
        #ssl_keyfile: mycert.pem
        hostname: "pylink.example.com"
        sid: "2PY"
        sidrange: "8##"
        protocol: "unreal"
        autoconnect: 10

        # Sets the full network name, used for display purposes.
        netname: "Network name"

        # You can also define network-specific nicks, idents, and hosts for various service
        # bots, using the configuration options "servicename_nick", etc.
        #pylink_nick: MagicServ
        #pylink_ident: magicserv
        #pylink_host: magicserv.mynet.net
        #pylink_realname: Magic Link Service
        #games_nick: MagicGames
        #games_ident: magicgames
        #games_host: games.mynet.net
        #games_realname: Magic Games Service

    nefarious:
        ip: somenet.ddns.local
        port: 45454

<<<<<<< HEAD
        # When the IP field is set to a hostname, this option determines whether IPv4 or IPv6 should
        # be used for the connection.
        #ipv6: false
=======
        # When the IP field is set to a hostname, the "ipv6" option determines whether IPv4 or IPv6
        # addresses should be used when resolving it. You can leave this field blank and use an
        # explicit bindhost instead, which will let the the address type be automatically detected.
        #ipv6: false
        #bindhost: 1111:2222:3333:4444

        # Note: if you are actually using dynamic DNS for an IRC link, consider enabling
        # TLS/SSL certificate checking (new in 2.0). These checks are disabled by default for
        # server links because self-signed certificates are still quite common.
        ssl: true
        #ssl_accept_invalid_certs: false
        #ssl_validate_hostname: true
>>>>>>> d356b534

        recvpass: "PASS123"
        sendpass: "PASS321"
        hostname: "pylink.somenet.ddns.local"

        # For P10, the SID and SID range options correspond to P10 server numerics. The PyLink
        # "sid" should be the numeric of the main server, and "sidrange" should be a range of
        # numerics that subservers (e.g. for relay) can use.
        # Make sure no other servers are in the numeric range you're reserving for PyLink, or you
        # may get conflicts.
        sid: 50
        sidrange: "100-150"
        #channels: ["#lounge"]
        protocol: p10
        autoconnect: 10
        netname: "Network name"

        # Configures the relay separator. Note: /'s in nicks are automatically translated to |
        # for IRCds other than Unreal and InspIRCd, since they are not supported in nicks.
        #separator: "|"

        ### The following options are specific to P10 servers:
        # Determines whether extended accounts should be used for this network.
        # For Nefarious, this **MUST** match the EXTENDED_ACCOUNTS setting in your IRCd configuration.
        # For other P10 IRCds, this should be set to FALSE.
        use_extended_accounts: true

        # Sets the IRCd type. The following options are supported here: 'nefarious', 'snircd', 'ircu',
        # and 'generic'. This defaults to 'nefarious'.
        # With this key set to 'nefarious', FAKE (external vHost changing) and SETHOST (host changing
        # for PyLink / relay clients) are enabled, along with a set of modes tailored to Nefarious.

        # With this key set to 'snircd', SETHOST and a set of modes tailored to snircd are enabled.
        # Host changing for other users (e.g. via the changehost plugin) is not supported.

        # With this key set to 'ircu', a set of modes tailored to IRCu is enabled.
        # Host changing is not supported.

        # With this key set to 'generic', neither of these host changing features are enabled
        # and a baseline RFC1459 mode set is used. This configuration is not officially supported.

        # (This option was previously named "p10_ircd" in PyLink 1.2, and that option name is
        #  deprecated as of 2.0).
        ircd: nefarious

        # Determines whether account-based cloaks should be used (someone.users.yournet.org
        # format). This setting MUST match your IRCd configuration.
        # On Nefarious, ENABLE this if HOST_HIDING_STYLE is set to either 1 or 3.
        # On other P10 IRCds, ENABLE this if HOST_HIDING is set to TRUE.
        use_account_cloaks: false

        # The cloak suffix to be used for account-based cloaks. This MUST match your
        # IRCd configuration if use_account_cloaks is enabled.
        cloak_suffix: "users.yournet.org"

        ### The following options are specific to Nefarious and should be disabled unless
        #   you're using another P10 variant explicitly supporting them:
        # Halfop is optional in Nefarious. This setting should match your IRCd configuration.
        use_halfop: false

        # Determines whether account-based cloaks should be used for opers
        # (someone.opers.yournet.org format). If use_account_cloaks is disabled,
        # this will have no effect. This setting MUST match your IRCd configuration.
        use_oper_account_cloaks: false

        # The cloak suffix to be used for IRCop account-based cloaks. This MUST match your
        # IRCd configuration if use_oper_account_cloaks is enabled.
        oper_cloak_suffix: "staff.yournet.org"

        # Determines whether UnrealIRCd-style hashed-host cloaks will be used.
        # This setting should match your IRCd configuration.
        # ENABLE this if HOST_HIDING_STYLE is set to either 2 or 3.
        use_hashed_cloaks: false

    ts6net:
        ip: 1.2.3.4
        port: 7000
<<<<<<< HEAD
=======
        ssl: true
>>>>>>> d356b534
        recvpass: "abcd"
        sendpass: "abcd"
        hostname: "pylink.example.com"
        sid: "8PY"
        netname: "Network name"
        sidrange: "8##"

        protocol: "ts6"
        autoconnect: 10

<<<<<<< HEAD
        # Note: /'s in nicks are automatically converted to |'s for TS6
        # networks (charybdis, etc.), since they don't allow "/" in nicks.
        #separator: "|"

        ### The following options are specific to TS6 servers:
        # Toggles owner (+y), admin (+a), and halfop (+h) support for
        # shadowircd/elemental-ircd.
        # These default to off for the best compatibility.
=======
        ### The following options are specific to TS6 servers:
        # Toggles owner (+y), admin (+a), and halfop (+h) support for
        # shadowircd/elemental-ircd/chatircd. These default to off for the best compatibility.
>>>>>>> d356b534
        #use_owner: false
        #use_admin: false
        #use_halfop: false

<<<<<<< HEAD
        # Toggles support of shadowircd/elemental-ircd specific channel modes:
        # +T (no notice), +u (hidden ban list), +E (no kicks), +J (blocks kickrejoin),
        # +K (no repeat messages), +d (no nick changes), and user modes:
        # +B (bot), +C (blocks CTCP), +D (deaf), +V (no invites), +I (hides WHOIS channel list)
        # This defaults to false.
        #use_elemental_modes: false
=======
        # Sets the IRCd (channel/user mode set) to target - currently supported values include
        # 'chatircd', 'charybdis', and 'elemental' (elemental-ircd). This option defaults to
        # 'charybdis' if not set, and replaces the "use_elemental_modes" option from PyLink 1.2
        # and earlier.
        #ircd: charybdis
>>>>>>> d356b534

    # Sample Clientbot configuration, if you want to connect PyLink as a bot to relay somewhere
    # (or do other bot things).
    magicnet:
        ip: irc.somenet.local
        port: 6697

        # Optional server password.
        #sendpass: "wastedbytes103"

        netname: "Network name"
        #channels: ["#this-works-as-usual"]
        protocol: "clientbot"

        # You can set the PyLink bot nick and ident using the "pylink_nick" and "pylink_ident" options.
        #pylink_nick: pybot
        #pylink_ident: pybot

        # You can also define alternate fallback nicks on Clientbot. These will be used in order
        # if successive nicks are unavailable, falling back to the default nick plus an increasing
        # number of underscores.
        #pylink_altnicks: ["pybot`", "pybot-"]

        # TLS/SSL options. Certfile and keyfile are optional, but can be used for CertFP/SASL external
        # where supported.
        ssl: true
        #ssl_certfile: mycert.pem
        #ssl_keyfile: mycert.pem

<<<<<<< HEAD
        # Autoconnect works as usual.
        autoconnect: 30
=======
        # New in 2.0: Determines whether the target server's TLS certificate hostnames should be
        # checked against the hostname we're set to connect to. This defaults to true for Clientbot
        # networks and others linked to via a hostname. It depends on ssl_accept_invalid_certs being
        # *disabled* to take effect.
        #ssl_validate_hostname: true

        # New in 2.0: When enabled, this disables TLS certificate validation on the target network.
        # This defaults to false (bad certs are rejected) on Clientbot and true for server protocols
        # (where bad certs are accepted). This disables the ssl_validate_hostname option,
        # effectively forcing it to be false.
        #ssl_accept_invalid_certs: false

        # Autoconnect options work the same as on a regular network.
        autoconnect: 30
        #autoconnect_multiplier: 1.5
        #autoconnect_max: 1800
>>>>>>> d356b534

        # Message throttling: when set to a non-zero value, only one message will be sent every X
        # seconds. If your bot is constantly running into Excess Flood errors, raising this to
        # something like 0.5 or 1.0 should help. Defaults to 0.005 if not set.
        throttle_time: 0.3

        # Determines whether messages from unknown clients (servers, clients not sharing in a -n
        # channel, etc.) should be forwarded via the PyLink server. If this is disabled, these
        # messages will be silently dropped. This overrides the "accept_weird_senders" option in the
        # "relay:" configuration block, and defaults to True for consistency with older releases.
        #relay_weird_senders: false

        ### The following options are specific to Clientbot servers:
        # SASL login: for mechanisms, only EXTERNAL (SSL cert) and PLAIN (username and password)
        # are supported so far.
        # SASL PLAIN requires the sasl_username and sasl_password options to be set, while
        # SASL EXTERNAL requires ssl, ssl_certfile, and ssl_keyfile to work.
        #sasl_mechanism: "PLAIN"
        #sasl_username: "abc"
        #sasl_password: "somestrangepassword"

        # Defines the SASL timeout - this defaults to 15 seconds.
        #sasl_timeout: 15

        # If this option is enabled, the bot will attempt SASL authentication even after it's
        # connected, as services become available throughout netsplits and reconnects.
        # Note: This requires an IRC server capable of IRCv3.2 cap-notify and sasl:
        # InspIRCd 3.x and charybdis 4+ are some compatible IRCds as of 2016-12-19.
        # This defaults to false.
        #sasl_reauth: true

<<<<<<< HEAD
        # Clientbot also supports auto perform, using raw IRC messages.
=======
        # Raw IRC messages to send on connect. As of 2.0-alpha2, expansions such as $nick, $ident,
        # and $host are also supported via Python template strings:
        # (https://docs.python.org/3/library/string.html#template-strings)
>>>>>>> d356b534
        #autoperform:
        #   - "MODE $nick +B"
        #   - "NOTICE somebody :hello, i've connected"

        # Determines whether oper statuses should be tracked on this Clientbot network. This
        # defaults to False for the best security, since oper status may allow more access to the
        # entire PyLink service than what's desired, even when PyLink is only connected as a bot.
        # This defaults to false if not specified.
        #track_oper_statuses: false

<<<<<<< HEAD
=======
        # Determines whether the bot should enumerate ban/banexception/invex modes when joining channels.
        # This is required for relay mode sync to work properly, because the bot will otherwise refuse to
        # relay unbans (Clientbot only removes modes that it knows are set).
        # This defaults to False because it causes extra MODE messages to be sent on connect, which can
        # drastically slow down startup if the bot joins a lot of channels.
        #fetch_ban_lists: true

>>>>>>> d356b534
# Plugins to load (omit the .py extension)
plugins:
    # Commands plugin: Provides simple commands to check login status, show info on users and
    # channels, etc.
    - commands

    # Networks plugin: Allows you to manage connections to networks while PyLink is running.
    - networks

    # Ctcp plugin: handles basic CTCP replies (VERSION, etc) towards service bots.
    - ctcp

    # Relay plugin: Transparent server-side relay between channels (like Janus). See
    # the relay: block below for configuration.
    #- relay

    # Relay Clientbot plugin: this allows channel messages and events like
    # JOIN, PART, KICK, etc. to relay over networks using Clientbot. You will
    # want this loaded if you're using PyLink as a relay bot.
    #- relay_clientbot

    # Fantasy plugin: Allows you to trigger commands in channels by prefixing them
    # with the PyLink service's nick or configurable prefix characters.
    #- fantasy

    # Oper commands plugin: Provides a handful of network management commands. (KILL, JUPE, etc.)
    #- opercmds

    # Automode plugin: allows assigning channel access to specific hostmasks or
    # exttargets. See https://github.com/GLolol/PyLink/blob/master/docs/automode.md
    # for a usage guide.
    #- automode

    # Changehost plugin: Automatically changes the hostmask (i.e. sets vHosts) on
    # matching users as they connect. This requires the changehost: block to be
    # configured correctly below.
    #- changehost

    # Antispam plugin: catches and punishes spammers locally and across relays as necessary.
    # You *will need* to configure it via the "antispam:" configuration block below.
    # Note: Antispam is in ALPHA stages as of 2.0-alpha3 and some options may not work yet.
    #- antispam

    # Servprotect plugin: disconnects from networks if too many kills or nick collisions to
    # PyLink clients are received.
    #- servprotect

    # Global plugin: Janus-style global plugin; announces messages to all channels the PyLink
    # client is in.
    #- global

    # Bots plugin: Allows you to manipulate PyLink service bots on networks.
    #- bots

    # Servermaps plugin: displays network /map's from the PyLink server's perspective.
    #- servermaps

    # Raw plugin: Provides a 'raw' command for sending raw text to IRC.
    # Not supported outside Clientbot networks!
    #- raw

logging:
    # This configuration block defines targets that PyLink should log commands,
    # errors, etc., to.

    # This sets the level for console logging, which is always enabled. Valid
    # settings include DEBUG, INFO, WARNING, ERROR, and CRITICAL: see
    # https://docs.python.org/3/library/logging.html#logging-levels for details.
    # Prior to PyLink 1.2, this option was erroneously named 'log:stdout', even though the actual
    # logging output goes to stderr. That option name (log:stdout) is now *deprecated*.
    console: INFO

    channels:
        # Logs to channels on the specified networks.
        # Make sure that the main PyLink client is also configured to join your
        # log channel in the "channels:" block for the relevant networks.

        # Note: Log messages are forwarded over relay, so you will get duplicate
        # messages if you add log blocks for more than one channel in one
        # relay.

        # Note 2: DEBUG logging is not supported here: any log level settings
        # below INFO be automatically raised to INFO.

        inspnet:
            "#services":
                loglevel: INFO
            "#pylink-notifications":
                loglevel: WARNING

        ts6net:
            "#services":
                loglevel: INFO

    files:
        # Logs to file targets. These will be placed in the log/ folder in the
        # PyLink directory, with a filename based on the current instance name
        # and the target name: instancename-targetname.log

        # When running with ./pylink, this will create log/pylink-errors.log
        # When running with ./pylink someconf.yml, this will create log/someconf-errors.log
        "errors":
            loglevel: ERROR

        # Ditto above. When running with ./pylink, it will use log/pylink-commands.log
        # When running with ./pylink someconf.yml, this will create log/someconf-commands.log
        "commands":
            loglevel: INFO

        # Uncomment this to enable debug logging. This is only needed if you're developing for
        # PyLink or are requested to enable this when reporting a bug.
        #"debug":
        #    loglevel: DEBUG

    #filerotation:
        # Configures optional log file rotation. When enabled, PyLink will create rotate files
        # in the format pylink-commands.log, pylink-commands.log.1, pylink-commands.log.2, etc.
        # If either max_bytes or backup_count is 0, log rotation will be disabled.

        # Max amount of bytes per file, before rotation is done. Defaults to 50 MiB (52428800 bytes).
        #max_bytes: 52428800

        # Amount of backups to make. Defaults to 5.
        #backup_count: 5

changehost:
    # This block configures the Changehost plugin. You don't need this if you
    # aren't using it.

    # Sets the networks where Changehost should be enabled. Please note: changehost does NOT support
    # arbitrarily cloaking clients introduced by PyLink (e.g. relay clients), as doing so would make
    # ban matching impossible. In these cases, it is the remote admin's job to turn on cloaking on
    # their IRCd!
    enabled_nets:
        - inspnet
        - ts6net

    # Sets the networks where Changehost hosts should be enforced: that is, any attempts
    # by the user or other services to overwrite a host will be reverted.
    #enforced_nets:
    #    - inspnet

    # Sets the masks that Changehost enforcement should ignore: these can be users with certain
    # hosts, exttargets, etc.
    enforce_exceptions:
        - "*!*@yournet/staff/*"
        #- "$account"

    # Determines whether Changehost rules should also match the host portion of a mask by IP and
    # real hosts. These default to false.
    #match_ip: false
    #match_realhosts: false

    # This sets the hostmasks that Changehost should look for. Whenever someone
    # with a matching nick!user@host connects, their host will be set to the
    # text defined. The following substitutions are available here:
    # $uid, $ts (time of connection), $nick, $realhost, $ident, and $ip.
    # Invalid characters in hosts are replaced with a "-".
    # Also, make sure you quote each entry so the YAML parser treats them as
    # raw strings.
    hosts:

        # Here are some examples. Note that to keep your users' details
        # private, you should probably refrain from using $ip or $realhost,
        # in these hostmasks, unless cloaking is already disabled.
        "*!GLolol@*.yournet.com": "$nick.opers.yournet.com"
        "*!*@localhost": "some-server.hostname"

        # Freenode-style masks are possible with this (though without the
        # hashing)
        "*!*@bnc-server.yournet.com": "yournet/bnc-users/$ident"
        "*!*@ircip?.mibbit.com": "$ident.$realhost"
        "WebchatUser*!*@*": "webchat/users/$ident"

relay:
    # This block defines various options for the Relay plugin. You don't need this
    # if you aren't using it.

    # Determines whether all opers should be able to create, link, delink, destroy, and adjust
    # claim settings & channel descriptions on relay channels. You can disable this if you want to
    # configure Relay permissions in a more fine grained way, e.g. by granting each network admin
    # their own PyLink account.
    # This defaults to True if not set, for consistency with older (< 2.0) PyLink versions.
    # Changing this setting requires a rehash and reload of the Relay plugin to apply.
    allow_free_oper_links: true

    # Determines whether all relay users' nicks will be tagged with their network, instead of only
    # when a nick collision occurs. It is recommended that you either leave this on or maintain a
    # list of nicks in "forcetag_nicks", so that your users don't complain about "nick in use"
    # errors. This option defaults to True if not specified.
    tag_nicks: true

    # If tag_nicks is False, this specifies a list of NICK globs that network tags should be added
    # for anyways (e.g. network services).
    # There is also a per-network version of this option: see 'relay_forcetag_nicks'.
    forcetag_nicks:
        - "*Serv"

    # Sets the suffix that relay subservers should use. Defaults to "relay" (as in net1.relay,
    # net2.relay, etc.) if not specified. This can also be specified per network via the
    # 'relay_server_suffix' option in a server block.
    #server_suffix: "relay.yournet.net"

    # Sets the default Relay separator. Defaults to / if not specified. The "separator"
    # option in server blocks override this if specified.
    separator: "/"

    # This option defines lists of networks to relay user IPs between (instead of
    # masking them as 0.0.0.0). If a network is in a pool (case-SENSITIVE), their
    # opers will see the IPs from users in the rest of the pool, and the rest of
    # the pool will receive IPs from that network too.
    # You should generally have a consensus among your linked networks as to which
    # network should be in which pool. A network can be part of one pool, multiple
    # pools, or none at all.
    # This option replaces the "relay::show_ips" and network-specific "relay_no_ips"
    # options, which are DEPRECATED as of 2.0-beta1.
    #ip_share_pools:
    #    - ["net1", "net2", "net3"]
    #    - ["net1", "meganet"]

    # This option defines lists of networks that kills should be relayed between.
    # If a network is in a pool (case-SENSITIVE), they will be able to kill users
    # on other networks in the pool, and will also receive kills from other networks
    # in the pool.
    # You should generally have a consensus among your linked networks as to which
    # network should be in which pool.
    # When a kill is sent to a target not sharing any kill pool with the sender's network,
    # the kill is relayed as a kick on the target to all shared channels where the sender
    # has CLAIM access.
    #kill_share_pools:
    #    - ["net1", "net2", "net3"]

    # This determines whether private messages & notices will be forwarded over Clientbot relay,
    # and whether the 'rpm' command will be allowed from Clientbot networks. This defaults to
    # False.
    allow_clientbot_pms: false

<<<<<<< HEAD
    # Sets the suffix that relay subservers should use. Defaults to "relay" (as in net1.relay,
    # net2.relay, etc.) if not specified. This can also be set per-network via
    # servers::<netname>::relay_server_suffix.
    #server_suffix: "relay.yournet.net"

=======
>>>>>>> d356b534
    # Sets whether Clientbot mode sync will be enabled. Valid options:
    # "full" - Sync bans, ban/invite exceptions, prefix modes, and all RFC1459-standard modes. The
    #          bot will need op in the Clientbot channel for this to work both ways.
    # "half" - Sync only bans, ban/invite exceptions, and prefix modes. The bot will need op in the
    #          Clientbot channel for this to work both ways.
    # "none" - Turns off mode sync. This is the default.
    #
    # Note: when mode sync is enabled and the bot is opped, CLAIM protection will be enforced across
    # Clientbot links as well. This means that the bot will try to revert any mode changes by non-ops
    # or services not in the channel. The workaround is to add all Clientbot networks to the CLAIM
    # list of any affected channels.
    #
    #clientbot_modesync: none

    # Determines whether remote opers will have user mode +H (hideoper) set on
    # them. This has the benefit of lowering the oper count in /lusers and
    # /stats (P|p), but only on IRCds that support it. This defaults to true
    # if not set.
    hideoper: true

    # Determines whether the servers disconnecting in a netsplit should be shown when
    # relaying quits due to a netsplit. Defaults to False.
    show_netsplits: false

    # Determines whether LINKACL should use whitelist or blacklist mode by default for newly
    # created channels. This defaults to false, and can also be specified per network via the
    # 'relay_linkacl_use_whitelist' option in a server block.
    #linkacl_use_whitelist: false

    # Determines whether CLAIM should be enabled by default for newly created channels.
    # This defaults to true, and can also be specified per network via the 'relay_enable_default_claim'
    # option in a server block.
    #enable_default_claim: true

    # Optionally defines a message that should be sent to all leaf channels that a network owns, when
    # it disconnects. This uses a template string as documented at
    # https://docs.python.org/3/library/string.html#template-strings, with the following substitutions:
    #     $network: the name of the network that this message is being announced to
    #     $channel: the channel that this message is being announced to
    #     $homenetwork: the name of the network that disconnected
    #     $homechannel: the original name of the channel this message is being announced to
    # If this option is empty or not set, no announcement is made.
    #disconnect_announcement: >-
    # Network $homenetwork has disconnected: $channel will remain open as the link is
    # re-established, but new links will be disabled.

    # Determines whether messages from unknown clients (servers, clients not sharing in a -n channel,
    # etc.) should be forwarded via the PyLink server. If this is disabled, these messages will be
    # silently dropped. This defaults to True for consistency with older releases.
    #accept_weird_senders: false

    # Determines whether NickServ login info should be shown in the /whois output for
    # relay users.
    # Valid options include "all" (show this to everyone), "opers" (show only to
    # opers), and "none" (disabled). Defaults to none if not specified.
    whois_show_accounts: all

    # Determines whether the origin server should be shown in the /whois output for
    # relay users.
    # Valid options include "all" (show this to everyone), "opers" (show only to
    # opers), and "none" (disabled). Defaults to none if not specified.
    whois_show_server: opers

#servprotect:
    # This block configures the servprotect plugin; you don't need this if you aren't using it.

    # length: How many KILL/SAVE's before a disconnect?
    #length: 5

    # age: Determines how much time (in seconds) should pass before the servprotect cache is reset.
    # Note: updates to this option require a reload of the servprotect plugin, which automatically
    # resets the cache.
    #age: 10

automode:
    # The following options in this block are common to all plugins that spawn service bots (games,
    # automode, etc.):

    # Sets the nick of the Automode service, if you're using it. If not defined, this defaults to
    # the service name ("automode" in this case).
    nick: Automode
    #ident: Automode

    # For each service, you can also specify what prefix modes you want the service bot to join channels with.
    # Setting this to op (+o) for Automode makes it appear more like a standard IRC service, and lessens
    # the risk of mode overrides being dropped.
    joinmodes: 'o'

    # Determines whether a separate service bot should be spawned for this plugin. This defaults to
    # True, unless a network's protocol module doesn't support spawning extra service bots.
    # This option overrides the global "spawn_services" option defined in "pylink:".
    # If this is set to False, this plugin's commands and channels will be merged into that of the
    # main PyLink service bot.
    #spawn_service: true

    # Defines a fantasy prefix for the Automode bot (requires spawn_services to be set and the
    # fantasy plugin to be loaded). This overrides the "prefix" option in the "pylink:" config
    # block.
    prefix: "@"

    # Determines whether this bot should respond to its nick (requires spawn_services to be set and the
    # fantasy plugin to be loaded). This overrides the "respond_to_nick" option in the "pylink:" config
    # block.
    #respond_to_nick: true

    # Determines whether we should show unknown command errors for this service bot. Defaults to True.
    # This overrides the "show_unknown_commands" option in the "pylink:" config block.
    #show_unknown_commands: true

games:
    # Sets the nick of the Games service, if you're using it. This defaults to "games" if not defined.
    nick: Games

    # Ident, host, and realname can also be specified here, but they may be overriden per-network.
    #ident: games
    #host: play.games
    #realname: Games Service

    # Defines a fantasy prefix for the Games bot.
    prefix: "./"

stats:
    # Determines the time format that the Stats plugin should use for showing dates + times.
    # Defaults to "%a, %d %b %Y %H:%M:%S +0000" (the RFC 2812 standard) if not specified.
    time_format: "%c"

#global:
    # Sets the text format for the global plugin, if it is loaded. This uses a template string as
    # documented at https://docs.python.org/3/library/string.html#template-strings, with the
    # following substitutions:
    #     $sender: the nick of the sender
    #     $network: the short network name of the origin network
    #     $fullnetwork: the full network name of the origin network
    #     $current_channel: the channel we're broadcasting on
    #     $current_network: the network we're currently broadcasting on
    #     $current_fullnetwork: the full name of the network we're currently broadcasting on
    #     $text: the global text
    #format: "[$sender@$fullnetwork] $text"

    # Configures a set of channel globs to exempt from announcements. You can also add to
    # this per network via: servers::<server name>::global_exempt_channels,
    # the contents of which will be merged into this list.
    #exempt_channels:
    #    - "#*staff*"

#antispam:
    # This block configures the antispam plugin; you don't need this if you aren't using it.
    # Antispam is automatically enabled in all channels that it's in, and you can configure
    # its presence (like with all service bots) by setting 'antispam_channels' on the applicable
    # networks.
    # Antispam also integrates with relay by punishing users locally (so that bans, kills, etc.
    # are not bounced by relay) and not relaying messages marked as spam.

    # IMPORTANT: Antispam is in ALPHA stages as of 2.0-alpha3 and some options may not work yet.

    # Determines the minimum level of channel access needed to be exempt from Antispam.
    # Note: opers are automatically exempt.
    # Valid values are "voice", "halfop", and "op". This defaults to "halfop" if not set.
    #exempt_level: halfop

    # Determines whether Antispam should strip formatting before applying filter checks.
    # Defaults to true if not set.
    #strip_formatting: true

    #masshighlight:
        # This block configures options for antispam's mass highlight blocking. It can also be
        # overridden (as an entire block) per-network by copying its options under
        #   servers::<server name>::antispam_masshighlight

        # Determines whether mass highlight prevention should be enabled. Defaults to false if not
        # set.
        #enabled: true

        # Sets the punishment that Antispam should use against mass highlighters.
        # Valid values include "kill", "kick", "ban", "quiet", "block", and combinations of these
        # strung together with "+" (e.g. "kick+ban"). Defaults to "kick+ban" if not set.
        #punishment: kick+ban

        # Sets the kick / kill message used when mass highlight prevention is triggered.
        #reason: "Mass highlight spam is prohibited"

        # Sets the minimum message length and amount of nicks needed in a message for
        # mass highlight prevention to trigger.
        #min_length: 50
        #min_nicks: 5

    #textfilter:
        # This block configures options for antispam's text spamfilters. It can also be overridden
        # (as an entire block) per-network by copying its options under
        #   servers::<server name>::antispam_textfilter

        # Determines whether text spamfilters should be enabled. Defaults to false if not set.
        #enabled: true

        # Sets the punishment that Antispam's text spamfilter should use.
        # Valid values include "kill", "kick", "ban", "quiet", and combinations of these strung
        # together with "+" (e.g. "kick+ban"). Defaults to "kick+ban+block" if not set.
        # If you want Antispam to also monitor PM spam, you will want to change this to something
        # not channel-specific (such as "kill" or "block").
        #punishment: kick+ban+block

        # Sets the kick / kill message used when the text spamfilter is triggered.
        #reason: "Spam is prohibited"

        # Determines whether PMs to PyLink clients should also be tracked to prevent spam.
        # Valid values include false (the boolean value), 'services', and 'all':
        # - If this is set to false, PMs are ignored by text filtering.
        # - If this is set to 'services', only PMs sent to services are checked for spam (this allows
        #   them to effectively act as PM spam traps)
        # - If this is set to 'all', all PyLink clients (including relay users) have incoming PMs
        #   checked for spam.
        # This defaults to false if not set.
        #watch_pms: false

    # Configures an (ASCII case-insensitive) list of bad strings to block in messages (PRIVMSG, NOTICE).
    # Globs are supported; use them to your advantage here.
    # You can also define server specific lists of bad strings by defining
    #   servers::<server name>::antispam_textfilters_globs
    # the contents of which will be *merged* into the global list of bad strings specified below.
    #textfilter_globs:
        # - "*very bad don't say this*"
        # - "TWFkZSB5b3UgbG9vayE="<|MERGE_RESOLUTION|>--- conflicted
+++ resolved
@@ -152,40 +152,10 @@
         # There must be at least one # in this entry.
         sidrange: "8##"
 
-<<<<<<< HEAD
-        # Autojoin channels. The "channels" option affects all service bots, but you can also
-        # configure channels per service using keys in the name of "<servicename>_channels"
-        # Comment out or remove these keys if you don't want service bots# to join any channels by
-        # default.
-        #channels: ["#pylink"]
-        #pylink_channels: ["#services"]
-        #automode_channels: ["#chat"]
-
-=======
->>>>>>> d356b534
         # Sets the protocol module to use for this network - see the README for a
         # list of supported IRCds.
         protocol: "inspircd"
 
-<<<<<<< HEAD
-        # Sets autoconnect delay - comment this out or set the value below 1 to
-        # disable autoconnect entirely.
-        autoconnect: 10
-
-        # Optional autoconnect settings:
-        # Defines whether we should multiply the autoconnect delay by a certain value every time
-        # a connection fails. This defaults to 2 if not set (30 secs becomes 60 secs, 120 secs, etc.)
-        #autoconnect_multiplier: 2
-        # Defines what the maximum autoconnect time will be (defaults to 1800 secs).
-        #autoconnect_max: 1800
-
-        # Sets the ping frequency in seconds (i.e. how long we should wait between
-        # sending pings to our uplink). When more than two consecutive pings are missed,
-        # PyLink will disconnect with a ping timeout. This defaults to 90 if not set.
-        #pingfreq: 90
-
-=======
->>>>>>> d356b534
         # Sets the max nick length for the network. It is important that this is
         # set correctly, or PyLink might introduce a nick that is too long and
         # cause netsplits! This defaults to 30 if not set.
@@ -265,20 +235,10 @@
         # relay::server_suffix, or "relay" if that is also not set.
         #relay_server_suffix: "relay.yournet.net"
 
-        # If relay nick tagging is disabled, this option specifies a list of nick globs to always
-        # tag when introducing remote users *onto* this network.
-        #relay_forcetag_nicks: ["someuser", "Guest*"]
-
         # Determines whether relay will tag nicks on this network. This overrides the relay::tag_nicks
         # option on a per network-basis.
         #relay_tag_nicks: true
 
-<<<<<<< HEAD
-        # Sets the suffix that relay subservers on this network should use.
-        # If not specified per network, this falls back to the value at
-        # relay::server_suffix, or "relay" if that is also not set.
-        #relay_server_suffix: "relay.yournet.net"
-=======
         # Determines the maximum size of the network's outgoing data queue (sendq), in message lines.
         # This defaults to 4096 if not set.
         #maxsendq: 4096
@@ -291,7 +251,6 @@
         # InspIRCd specific option: determines whether we should display WHOIS extensions by overriding
         # InspIRCd's default WHOIS formatting. This defaults to true for consistency with PyLink 1.x.
         #force_whois_extensions: true
->>>>>>> d356b534
 
     unrealnet:
         ip: ::1
@@ -299,26 +258,17 @@
 
         # Determines whether IPv6 should be used for this connection. Should the ip:
         # above be a hostname instead of an IP, this will also affect whether A records
-<<<<<<< HEAD
-        # (no IPv6) or AAAA records (IPv6) will be used in resolving it.
-        ipv6: yes
-=======
         # (IPv4) or AAAA records (IPv6) will be used in resolving it.
         # As of PyLink 2.0-beta1, you can leave this unset for direct connections to IP addresses;
         # the address type will be automatically detected.
         #ipv6: yes
->>>>>>> d356b534
 
         # Received and sent passwords. For passwordless links using SSL fingerprints, simply set
         # these two fields to "*" and enable SSL with a cert and key file.
         recvpass: "coffee"
         sendpass: "tea"
 
-<<<<<<< HEAD
-        #ssl: true
-=======
         ssl: true
->>>>>>> d356b534
         #ssl_certfile: mycert.pem
         #ssl_keyfile: mycert.pem
         hostname: "pylink.example.com"
@@ -345,11 +295,6 @@
         ip: somenet.ddns.local
         port: 45454
 
-<<<<<<< HEAD
-        # When the IP field is set to a hostname, this option determines whether IPv4 or IPv6 should
-        # be used for the connection.
-        #ipv6: false
-=======
         # When the IP field is set to a hostname, the "ipv6" option determines whether IPv4 or IPv6
         # addresses should be used when resolving it. You can leave this field blank and use an
         # explicit bindhost instead, which will let the the address type be automatically detected.
@@ -362,7 +307,6 @@
         ssl: true
         #ssl_accept_invalid_certs: false
         #ssl_validate_hostname: true
->>>>>>> d356b534
 
         recvpass: "PASS123"
         sendpass: "PASS321"
@@ -440,10 +384,7 @@
     ts6net:
         ip: 1.2.3.4
         port: 7000
-<<<<<<< HEAD
-=======
         ssl: true
->>>>>>> d356b534
         recvpass: "abcd"
         sendpass: "abcd"
         hostname: "pylink.example.com"
@@ -454,38 +395,18 @@
         protocol: "ts6"
         autoconnect: 10
 
-<<<<<<< HEAD
-        # Note: /'s in nicks are automatically converted to |'s for TS6
-        # networks (charybdis, etc.), since they don't allow "/" in nicks.
-        #separator: "|"
-
-        ### The following options are specific to TS6 servers:
-        # Toggles owner (+y), admin (+a), and halfop (+h) support for
-        # shadowircd/elemental-ircd.
-        # These default to off for the best compatibility.
-=======
         ### The following options are specific to TS6 servers:
         # Toggles owner (+y), admin (+a), and halfop (+h) support for
         # shadowircd/elemental-ircd/chatircd. These default to off for the best compatibility.
->>>>>>> d356b534
         #use_owner: false
         #use_admin: false
         #use_halfop: false
 
-<<<<<<< HEAD
-        # Toggles support of shadowircd/elemental-ircd specific channel modes:
-        # +T (no notice), +u (hidden ban list), +E (no kicks), +J (blocks kickrejoin),
-        # +K (no repeat messages), +d (no nick changes), and user modes:
-        # +B (bot), +C (blocks CTCP), +D (deaf), +V (no invites), +I (hides WHOIS channel list)
-        # This defaults to false.
-        #use_elemental_modes: false
-=======
         # Sets the IRCd (channel/user mode set) to target - currently supported values include
         # 'chatircd', 'charybdis', and 'elemental' (elemental-ircd). This option defaults to
         # 'charybdis' if not set, and replaces the "use_elemental_modes" option from PyLink 1.2
         # and earlier.
         #ircd: charybdis
->>>>>>> d356b534
 
     # Sample Clientbot configuration, if you want to connect PyLink as a bot to relay somewhere
     # (or do other bot things).
@@ -515,10 +436,6 @@
         #ssl_certfile: mycert.pem
         #ssl_keyfile: mycert.pem
 
-<<<<<<< HEAD
-        # Autoconnect works as usual.
-        autoconnect: 30
-=======
         # New in 2.0: Determines whether the target server's TLS certificate hostnames should be
         # checked against the hostname we're set to connect to. This defaults to true for Clientbot
         # networks and others linked to via a hostname. It depends on ssl_accept_invalid_certs being
@@ -535,7 +452,6 @@
         autoconnect: 30
         #autoconnect_multiplier: 1.5
         #autoconnect_max: 1800
->>>>>>> d356b534
 
         # Message throttling: when set to a non-zero value, only one message will be sent every X
         # seconds. If your bot is constantly running into Excess Flood errors, raising this to
@@ -567,13 +483,9 @@
         # This defaults to false.
         #sasl_reauth: true
 
-<<<<<<< HEAD
-        # Clientbot also supports auto perform, using raw IRC messages.
-=======
         # Raw IRC messages to send on connect. As of 2.0-alpha2, expansions such as $nick, $ident,
         # and $host are also supported via Python template strings:
         # (https://docs.python.org/3/library/string.html#template-strings)
->>>>>>> d356b534
         #autoperform:
         #   - "MODE $nick +B"
         #   - "NOTICE somebody :hello, i've connected"
@@ -584,8 +496,6 @@
         # This defaults to false if not specified.
         #track_oper_statuses: false
 
-<<<<<<< HEAD
-=======
         # Determines whether the bot should enumerate ban/banexception/invex modes when joining channels.
         # This is required for relay mode sync to work properly, because the bot will otherwise refuse to
         # relay unbans (Clientbot only removes modes that it knows are set).
@@ -593,7 +503,6 @@
         # drastically slow down startup if the bot joins a lot of channels.
         #fetch_ban_lists: true
 
->>>>>>> d356b534
 # Plugins to load (omit the .py extension)
 plugins:
     # Commands plugin: Provides simple commands to check login status, show info on users and
@@ -831,14 +740,6 @@
     # False.
     allow_clientbot_pms: false
 
-<<<<<<< HEAD
-    # Sets the suffix that relay subservers should use. Defaults to "relay" (as in net1.relay,
-    # net2.relay, etc.) if not specified. This can also be set per-network via
-    # servers::<netname>::relay_server_suffix.
-    #server_suffix: "relay.yournet.net"
-
-=======
->>>>>>> d356b534
     # Sets whether Clientbot mode sync will be enabled. Valid options:
     # "full" - Sync bans, ban/invite exceptions, prefix modes, and all RFC1459-standard modes. The
     #          bot will need op in the Clientbot channel for this to work both ways.
