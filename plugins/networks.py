"""Networks plugin - allows you to manipulate connections to various configured networks."""
import threading

<<<<<<< HEAD
from pylinkirc import utils, world
from pylinkirc.log import log
=======
import utils
import world
from log import log
import conf
import classes
>>>>>>> 6060a885

@utils.add_cmd
def disconnect(irc, source, args):
    """<network>

    Disconnects the network <network>. When all networks are disconnected, PyLink will automatically exit.
    Note: This does not affect the autoreconnect settings of any network, so the network will likely just reconnect unless autoconnect is disabled (see the 'autoconnect' command)."""
    irc.checkAuthenticated(source, allowOper=False)
    try:
        netname = args[0]
        network = world.networkobjects[netname]
    except IndexError:  # No argument given.
        irc.reply('Error: Not enough arguments (needs 1: network name (case sensitive)).')
        return
    except KeyError:  # Unknown network.
        irc.reply('Error: No such network "%s" (case sensitive).' % netname)
        return
    irc.reply("Done.")

    # Abort the connection! Simple as that.
    network.disconnect()

    if network.serverdata["autoconnect"] < 1:  # Remove networks if autoconnect is disabled.
        del world.networkobjects[netname]

@utils.add_cmd
def connect(irc, source, args):
    """<network>

    Initiates a connection to the network <network>."""
    irc.checkAuthenticated(source, allowOper=False)
    try:
        netname = args[0]
        network = world.networkobjects[netname]
    except IndexError:  # No argument given.
        irc.reply('Error: Not enough arguments (needs 1: network name (case sensitive)).')
        return
    except KeyError:  # Unknown network.
        irc.reply('Error: No such network "%s" (case sensitive).' % netname)
        return
    if network.connection_thread.is_alive():
        irc.reply('Error: Network "%s" seems to be already connected.' % netname)
    else:  # Recreate the IRC object.
        proto = utils.getProtocolModule(network.serverdata.get("protocol"))
        world.networkobjects[netname] = classes.Irc(netname, proto, conf.conf)

        irc.reply("Done.")

@utils.add_cmd
def autoconnect(irc, source, args):
    """<network> <seconds>

    Sets the autoconnect time for <network> to <seconds>.
    You can disable autoconnect for a network by setting <seconds> to a negative value."""
    irc.checkAuthenticated(source)
    try:
        netname = args[0]
        seconds = float(args[1])
        network = world.networkobjects[netname]
    except IndexError:  # Arguments not given.
        irc.reply('Error: Not enough arguments (needs 2: network name (case sensitive), autoconnect time (in seconds)).')
        return
    except KeyError:  # Unknown network.
        irc.reply('Error: No such network "%s" (case sensitive).' % netname)
        return
    except ValueError:
        irc.reply('Error: Invalid argument "%s" for <seconds>.' % seconds)
        return
    network.serverdata['autoconnect'] = seconds
    irc.reply("Done.")

@utils.add_cmd
def remote(irc, source, args):
    """<network> <command>

    Runs <command> on the remote network <network>. No replies are sent back due to protocol limitations."""
    irc.checkAuthenticated(source, allowOper=False)

    try:
        netname = args[0]
        cmd_args = ' '.join(args[1:]).strip()
        remoteirc = world.networkobjects[netname]
    except IndexError:  # Arguments not given.
        irc.reply('Error: Not enough arguments (needs 2 or more: network name (case sensitive), command name & arguments).')
        return
    except KeyError:  # Unknown network.
        irc.reply('Error: No such network "%s" (case sensitive).' % netname)
        return

    if not cmd_args:
        irc.reply('No text entered!')
        return

    # Force remoteirc.called_by to something private in order to prevent
    # accidental information leakage from replies.
    remoteirc.called_by = remoteirc.pseudoclient.uid

    # Set PyLink's identification to admin.
    remoteirc.pseudoclient.identified = "<PyLink networks.remote override>"

    try:  # Remotely call the command (use the PyLink client as a dummy user).
        remoteirc.callCommand(remoteirc.pseudoclient.uid, cmd_args)
    finally:  # Remove the identification override after we finish.
        remoteirc.pseudoclient.identified = ''

    irc.reply("Done.")<|MERGE_RESOLUTION|>--- conflicted
+++ resolved
@@ -1,16 +1,8 @@
 """Networks plugin - allows you to manipulate connections to various configured networks."""
 import threading
 
-<<<<<<< HEAD
-from pylinkirc import utils, world
+from pylinkirc import utils, world, conf, classes
 from pylinkirc.log import log
-=======
-import utils
-import world
-from log import log
-import conf
-import classes
->>>>>>> 6060a885
 
 @utils.add_cmd
 def disconnect(irc, source, args):
