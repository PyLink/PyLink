# relay.py: PyLink Relay plugin
import sys
import os
sys.path.append(os.path.dirname(os.path.dirname(os.path.abspath(__file__))))
import pickle
import sched
import threading
import string
from collections import defaultdict

import utils
from log import log
from conf import confname

dbname = "pylinkrelay"
if confname != 'pylink':
    dbname += '-%s' % confname
dbname += '.db'

relayusers = defaultdict(dict)
spawnlocks = defaultdict(threading.Lock)

def relayWhoisHandlers(irc, target):
    user = irc.users[target]
    orig = getLocalUser(irc, target)
    if orig:
        network, remoteuid = orig
        remotenick = utils.networkobjects[network].users[remoteuid].nick
        return [320, "%s :is a remote user connected via PyLink Relay. Home "
                     "network: %s; Home nick: %s" % (user.nick, network,
                                                     remotenick)]
utils.whois_handlers.append(relayWhoisHandlers)

def normalizeNick(irc, netname, nick, separator=None, oldnick=''):
    separator = separator or irc.serverdata.get('separator') or "/"
    log.debug('(%s) normalizeNick: using %r as separator.', irc.name, separator)

    orig_nick = nick
    protoname = irc.proto.__name__
    maxnicklen = irc.maxnicklen
    if not protoname.startswith(('insp', 'unreal')):
        # Charybdis doesn't allow / in usernames, and will quit with
        # a protocol violation if there is one.
        separator = separator.replace('/', '|')
        nick = nick.replace('/', '|')
    if nick.startswith(tuple(string.digits)):
        # On TS6 IRCds, nicks that start with 0-9 are only allowed if
        # they match the UID of the originating server. Otherwise, you'll
        # get nasty protocol violations!
        nick = '_' + nick
    tagnicks = True

    suffix = separator + netname
    nick = nick[:maxnicklen]
    # Maximum allowed length of a nickname.
    allowedlength = maxnicklen - len(suffix)
    # If a nick is too long, the real nick portion must be cut off, but the
    # /network suffix must remain the same.

    nick = nick[:allowedlength]
    nick += suffix
    # FIXME: factorize
    while utils.nickToUid(irc, nick) or utils.nickToUid(irc, oldnick) and not \
            isRelayClient(irc, utils.nickToUid(irc, nick)):
        # The nick we want exists? Darn, create another one then, but only if
        # the target isn't an internal client!
        # Increase the separator length by 1 if the user was already tagged,
        # but couldn't be created due to a nick conflict.
        # This can happen when someone steals a relay user's nick.
        new_sep = separator + separator[-1]
        log.debug('(%s) normalizeNick: using %r as new_sep.', irc.name, separator)
        nick = normalizeNick(irc, netname, orig_nick, separator=new_sep)
    finalLength = len(nick)
    assert finalLength <= maxnicklen, "Normalized nick %r went over max " \
        "nick length (got: %s, allowed: %s!" % (nick, finalLength, maxnicklen)

    return nick

def loadDB():
    global db
    try:
        with open(dbname, "rb") as f:
            db = pickle.load(f)
    except (ValueError, IOError):
        log.exception("Relay: failed to load links database %s"
            ", creating a new one in memory...", dbname)
        db = {}

def exportDB(reschedule=False):
    scheduler = utils.schedulers.get('relaydb')
    if reschedule and scheduler:
        scheduler.enter(30, 1, exportDB, argument=(True,))
    log.debug("Relay: exporting links database to %s", dbname)
    with open(dbname, 'wb') as f:
        pickle.dump(db, f, protocol=4)

@utils.add_cmd
def save(irc, source, args):
    """takes no arguments.

    Saves the relay database to disk."""
    if utils.isOper(irc, source):
        exportDB()
        utils.msg(irc, source, 'Done.')
    else:
        utils.msg(irc, source, 'Error: you are not authenticated!')
        return

def getPrefixModes(irc, remoteirc, channel, user):
    modes = ''
    for pmode in ('owner', 'admin', 'op', 'halfop', 'voice'):
        if pmode in remoteirc.cmodes:  # Mode supported by IRCd
            mlist = irc.channels[channel].prefixmodes[pmode+'s']
            log.debug('(%s) getPrefixModes: checking if %r is in %s list: %r',
                      irc.name, user, pmode, mlist)
            if user in mlist:
                modes += remoteirc.cmodes[pmode]
    return modes

def getRemoteUser(irc, remoteirc, user, spawnIfMissing=True):
    # If the user (stored here as {('netname', 'UID'):
    # {'network1': 'UID1', 'network2': 'UID2'}}) exists, don't spawn it
    # again!
    try:
        if user == irc.pseudoclient.uid:
            return remoteirc.pseudoclient.uid
    except AttributeError:  # Network hasn't been initialized yet?
        pass
    with spawnlocks[irc.name]:
        try:
            u = relayusers[(irc.name, user)][remoteirc.name]
        except KeyError:
            userobj = irc.users.get(user)
            if userobj is None or (not spawnIfMissing) or (not remoteirc.connected.is_set()):
                # The query wasn't actually a valid user, or the network hasn't
                # been connected yet... Oh well!
                return
            nick = normalizeNick(remoteirc, irc.name, userobj.nick)
            # Truncate idents at 10 characters, because TS6 won't like them otherwise!
            ident = userobj.ident[:10]
            # Ditto hostname at 64 chars.
            host = userobj.host[:64]
            realname = userobj.realname
            modes = getSupportedUmodes(irc, remoteirc, userobj.modes)
            u = remoteirc.proto.spawnClient(remoteirc, nick, ident=ident,
                                            host=host, realname=realname,
                                            modes=modes, ts=userobj.ts).uid
            remoteirc.users[u].remote = (irc.name, user)
            away = userobj.away
            if away:
                remoteirc.proto.awayClient(remoteirc, u, away)
        relayusers[(irc.name, user)][remoteirc.name] = u
        return u

def getLocalUser(irc, user, targetirc=None):
    """<irc object> <pseudoclient uid> [<target irc object>]

    Returns a tuple with the home network name and the UID of the original
    user that <pseudoclient uid> was spawned for, where <pseudoclient uid>
    is the UID of a PyLink relay dummy client.

    If <target irc object> is specified, returns the UID of the pseudoclient
    representing the original user on the target network, similar to what
    getRemoteUser() does."""
    # First, iterate over everyone!
    try:
        remoteuser = irc.users[user].remote
    except (AttributeError, KeyError):
        remoteuser = None
    log.debug('(%s) getLocalUser: remoteuser set to %r (looking up %s/%s).', irc.name, remoteuser, user, irc.name)
    if remoteuser:
        # If targetirc is given, we'll return simply the UID of the user on the
        # target network, if it exists. Otherwise, we'll return a tuple
        # with the home network name and the original user's UID.
        sourceobj = utils.networkobjects.get(remoteuser[0])
        if targetirc and sourceobj:
            if remoteuser[0] == targetirc.name:
                # The user we found's home network happens to be the one being
                # requested; just return the UID then.
                return remoteuser[1]
            # Otherwise, use getRemoteUser to find our UID.
            res = getRemoteUser(sourceobj, targetirc, remoteuser[1], spawnIfMissing=False)
            log.debug('(%s) getLocalUser: targetirc found, getting %r as remoteuser for %r (looking up %s/%s).', irc.name, res, remoteuser[1], user, irc.name)
            return res
        else:
            return remoteuser

def findRelay(chanpair):
    if chanpair in db:  # This chanpair is a shared channel; others link to it
        return chanpair
    # This chanpair is linked *to* a remote channel
    for name, dbentry in db.items():
        if chanpair in dbentry['links']:
            return name

def findRemoteChan(irc, remoteirc, channel):
    query = (irc.name, channel)
    remotenetname = remoteirc.name
    chanpair = findRelay(query)
    if chanpair is None:
        return
    if chanpair[0] == remotenetname:
        return chanpair[1]
    else:
        for link in db[chanpair]['links']:
            if link[0] == remotenetname:
                return link[1]

def initializeChannel(irc, channel):
    # We're initializing a relay that already exists. This can be done at
    # ENDBURST, or on the LINK command.
    c = irc.channels[channel]
    relay = findRelay((irc.name, channel))
    log.debug('(%s) initializeChannel being called on %s', irc.name, channel)
    log.debug('(%s) initializeChannel: relay pair found to be %s', irc.name, relay)
    queued_users = []
    if relay:
        # Send our users and channel modes to the other nets
        log.debug('(%s) initializeChannel: joining our users: %s', irc.name, c.users)
        relayJoins(irc, channel, c.users, c.ts)
        irc.proto.joinClient(irc, irc.pseudoclient.uid, channel)

        all_links = db[relay]['links'].copy()
        all_links.update((relay,))
        log.debug('(%s) initializeChannel: all_links: %s', irc.name, all_links)
        # Iterate over all the remote channels linked in this relay.
        for link in all_links:
            modes = []
            remotenet, remotechan = link
            if remotenet == irc.name:
                continue
            remoteirc = utils.networkobjects.get(remotenet)
            if remoteirc is None:
                continue
            rc = remoteirc.channels[remotechan]
            if not (remoteirc.connected.is_set() and findRemoteChan(remoteirc, irc, remotechan)):
                continue  # They aren't connected, don't bother!
            # Join their (remote) users and set their modes.
            relayJoins(remoteirc, remotechan, rc.users, rc.ts)
            relayModes(remoteirc, irc, remoteirc.sid, remotechan, rc.modes)
            relayModes(irc, remoteirc, irc.sid, channel, modes)
            topic = remoteirc.channels[remotechan].topic
            # Only update the topic if it's different from what we already have,
            # and topic bursting is complete.
            if remoteirc.channels[remotechan].topicset and topic != irc.channels[channel].topic:
                irc.proto.topicServer(irc, irc.sid, channel, topic)

def handle_join(irc, numeric, command, args):
    channel = args['channel']
    if not findRelay((irc.name, channel)):
        # No relay here, return.
        return
    ts = args['ts']
    users = set(args['users'])
    relayJoins(irc, channel, users, ts)
utils.add_hook(handle_join, 'JOIN')

def handle_quit(irc, numeric, command, args):
    ouruser = numeric
    for netname, user in relayusers[(irc.name, numeric)].copy().items():
        remoteirc = utils.networkobjects[netname]
        remoteirc.proto.quitClient(remoteirc, user, args['text'])
    del relayusers[(irc.name, ouruser)]
utils.add_hook(handle_quit, 'QUIT')

def handle_squit(irc, numeric, command, args):
    users = args['users']
    for user in users:
        log.debug('(%s) relay handle_squit: sending handle_quit on %s', irc.name, user)
        handle_quit(irc, user, command, {'text': '*.net *.split'})
utils.add_hook(handle_squit, 'SQUIT')

def handle_nick(irc, numeric, command, args):
    for netname, user in relayusers[(irc.name, numeric)].items():
        remoteirc = utils.networkobjects[netname]
        newnick = normalizeNick(remoteirc, irc.name, args['newnick'])
        if remoteirc.users[user].nick != newnick:
            remoteirc.proto.nickClient(remoteirc, user, newnick)
utils.add_hook(handle_nick, 'NICK')

def handle_part(irc, numeric, command, args):
    channels = args['channels']
    text = args['text']
    # Don't allow the PyLink client PARTing to be relayed.
    if numeric == irc.pseudoclient.uid:
        return
    for channel in channels:
        for netname, user in relayusers[(irc.name, numeric)].copy().items():
            remoteirc = utils.networkobjects[netname]
            remotechan = findRemoteChan(irc, remoteirc, channel)
            if remotechan is None:
                continue
            remoteirc.proto.partClient(remoteirc, user, remotechan, text)
            if not remoteirc.users[user].channels:
                remoteirc.proto.quitClient(remoteirc, user, 'Left all shared channels.')
                del relayusers[(irc.name, numeric)][remoteirc.name]
utils.add_hook(handle_part, 'PART')

def handle_privmsg(irc, numeric, command, args):
    notice = (command == 'NOTICE')
    target = args['target']
    text = args['text']
    if target == irc.pseudoclient.uid:
        return
    relay = findRelay((irc.name, target))
    remoteusers = relayusers[(irc.name, numeric)]
    # HACK: Don't break on sending to @#channel or similar.
    try:
        prefix, target = target.split('#', 1)
    except ValueError:
        prefix = ''
    else:
        target = '#' + target
    log.debug('(%s) relay privmsg: prefix is %r, target is %r', irc.name, prefix, target)
    if utils.isChannel(target) and relay and numeric not in irc.channels[target].users:
        # The sender must be in the target channel to send messages over the relay;
        # it's the only way we can make sure they have a spawned client on ALL
        # of the linked networks. This affects -n channels too; see
        # https://github.com/GLolol/PyLink/issues/91 for an explanation of why.
        utils.msg(irc, numeric, 'Error: You must be in %r in order to send '
                  'messages over the relay.' % target, notice=True)
        return
    if utils.isChannel(target):
        for netname, user in relayusers[(irc.name, numeric)].items():
            remoteirc = utils.networkobjects[netname]
            real_target = findRemoteChan(irc, remoteirc, target)
            if not real_target:
                continue
            real_target = prefix + real_target
            if notice:
                remoteirc.proto.noticeClient(remoteirc, user, real_target, text)
            else:
                remoteirc.proto.messageClient(remoteirc, user, real_target, text)
    else:
        remoteuser = getLocalUser(irc, target)
        if remoteuser is None:
            return
        homenet, real_target = remoteuser
        # For PMs, we must be on a common channel with the target.
        # Otherwise, the sender doesn't have a client representing them
        # on the remote network, and we won't have anything to send our
        # messages from.
        if homenet not in remoteusers.keys():
            utils.msg(irc, numeric, 'Error: you must be in a common channel '
                      'with %r in order to send messages.' % \
                      irc.users[target].nick, notice=True)
            return
        remoteirc = utils.networkobjects[homenet]
        user = getRemoteUser(irc, remoteirc, numeric, spawnIfMissing=False)
        if notice:
            remoteirc.proto.noticeClient(remoteirc, user, real_target, text)
        else:
            remoteirc.proto.messageClient(remoteirc, user, real_target, text)
utils.add_hook(handle_privmsg, 'PRIVMSG')
utils.add_hook(handle_privmsg, 'NOTICE')

def handle_kick(irc, source, command, args):
    channel = args['channel']
    target = args['target']
    text = args['text']
    kicker = source
    kicker_modes = getPrefixModes(irc, irc, channel, kicker)
    relay = findRelay((irc.name, channel))
    # Don't allow kicks to the PyLink client to be relayed.
    if relay is None or target == irc.pseudoclient.uid:
        return
    for name, remoteirc in utils.networkobjects.items():
        if irc.name == name or not remoteirc.connected.is_set():
            continue
        remotechan = findRemoteChan(irc, remoteirc, channel)
        log.debug('(%s) Relay kick: remotechan for %s on %s is %s', irc.name, channel, name, remotechan)
        if remotechan is None:
            continue
        real_kicker = getRemoteUser(irc, remoteirc, kicker, spawnIfMissing=False)
        log.debug('(%s) Relay kick: real kicker for %s on %s is %s', irc.name, kicker, name, real_kicker)
        if not isRelayClient(irc, target):
            log.debug('(%s) Relay kick: target %s is NOT an internal client', irc.name, target)
            # Both the target and kicker are external clients; i.e.
            # they originate from the same network. We won't have
            # to filter this; the uplink IRCd will handle it appropriately,
            # and we'll just follow.
            real_target = getRemoteUser(irc, remoteirc, target, spawnIfMissing=False)
            log.debug('(%s) Relay kick: real target for %s is %s', irc.name, target, real_target)
        else:
            log.debug('(%s) Relay kick: target %s is an internal client, going to look up the real user', irc.name, target)
            real_target = getLocalUser(irc, target, targetirc=remoteirc)
            log.debug('(%s) Relay kick: kicker_modes are %r', irc.name, kicker_modes)
            if irc.name not in db[relay]['claim'] and not \
                    any([mode in kicker_modes for mode in ('y', 'q', 'a', 'o', 'h')]):
                log.debug('(%s) Relay kick: kicker %s is not opped... We should rejoin the target user %s', irc.name, kicker, real_target)
                # Home network is not in the channel's claim AND the kicker is not
                # opped. We won't propograte the kick then.
                # TODO: make the check slightly more advanced: i.e. halfops can't
                # kick ops, admins can't kick owners, etc.
                modes = getPrefixModes(remoteirc, irc, remotechan, real_target)
                # Join the kicked client back with its respective modes.
                irc.proto.sjoinServer(irc, irc.sid, remotechan, [(modes, target)])
                if kicker in irc.users:
                    utils.msg(irc, kicker, "This channel is claimed; your kick to "
                                           "%s has been blocked because you are not "
                                           "(half)opped." % channel, notice=True)
                return

        if not real_target:
            return
        # Propogate the kick!
        if real_kicker:
            log.debug('(%s) Relay kick: Kicking %s from channel %s via %s on behalf of %s/%s', irc.name, real_target, remotechan,real_kicker, kicker, irc.name)
            remoteirc.proto.kickClient(remoteirc, real_kicker,
                                       remotechan, real_target, text)
        else:
            # Kick originated from a server, or the kicker isn't in any
            # common channels with the target relay network.
            log.debug('(%s) Relay kick: Kicking %s from channel %s via %s on behalf of %s/%s', irc.name, real_target, remotechan,remoteirc.sid, kicker, irc.name)
            try:
                if kicker in irc.servers:
                    kname = irc.servers[kicker].name
                else:
                    kname = irc.users.get(kicker).nick
                text = "(%s/%s) %s" % (kname, irc.name, text)
            except AttributeError:
                text = "(<unknown kicker>@%s) %s" % (irc.name, text)
            remoteirc.proto.kickServer(remoteirc, remoteirc.sid,
                                       remotechan, real_target, text)

    if isRelayClient(irc, target) and not irc.users[target].channels:
        remoteuser = getLocalUser(irc, target)
        del relayusers[remoteuser][irc.name]
        irc.proto.quitClient(irc, target, 'Left all shared channels.')

utils.add_hook(handle_kick, 'KICK')

def handle_chgclient(irc, source, command, args):
    target = args['target']
    if args.get('newhost'):
        field = 'HOST'
        text = args['newhost']
    elif args.get('newident'):
        field = 'IDENT'
        text = args['newident']
    elif args.get('newgecos'):
        field = 'GECOS'
        text = args['newgecos']
    if field:
        for netname, user in relayusers[(irc.name, target)].items():
            remoteirc = utils.networkobjects[netname]
            try:
                remoteirc.proto.updateClient(remoteirc, user, field, text)
            except NotImplementedError:  # IRCd doesn't support changing the field we want
                log.debug('(%s) Ignoring changing field %r of %s on %s (for %s/%s);'
                          ' remote IRCd doesn\'t support it', irc.name, field,
                          user, target, netname, irc.name)
                continue

for c in ('CHGHOST', 'CHGNAME', 'CHGIDENT'):
    utils.add_hook(handle_chgclient, c)

whitelisted_cmodes = {'admin', 'allowinvite', 'autoop', 'ban', 'banexception',
                      'blockcolor', 'halfop', 'invex', 'inviteonly', 'key',
                      'limit', 'moderated', 'noctcp', 'noextmsg', 'nokick',
                      'noknock', 'nonick', 'nonotice', 'op', 'operonly',
                      'opmoderated', 'owner', 'private', 'regonly',
                      'regmoderated', 'secret', 'sslonly', 'adminonly',
                      'stripcolor', 'topiclock', 'voice'}
whitelisted_umodes = {'bot', 'hidechans', 'hideoper', 'invisible', 'oper',
                      'regdeaf', 'u_stripcolor', 'u_noctcp', 'wallops'}
def relayModes(irc, remoteirc, sender, channel, modes=None):
    remotechan = findRemoteChan(irc, remoteirc, channel)
    log.debug('(%s) Relay mode: remotechan for %s on %s is %s', irc.name, channel, irc.name, remotechan)
    if remotechan is None:
        return
    if modes is None:
        modes = irc.channels[channel].modes
        log.debug('(%s) Relay mode: channel data for %s%s: %s', irc.name, remoteirc.name, remotechan, remoteirc.channels[remotechan])
    supported_modes = []
    log.debug('(%s) Relay mode: initial modelist for %s is %s', irc.name, channel, modes)
    for modepair in modes:
        try:
            prefix, modechar = modepair[0]
        except ValueError:
            modechar = modepair[0]
            prefix = '+'
        arg = modepair[1]
        # Iterate over every mode see whether the remote IRCd supports
        # this mode, and what its mode char for it is (if it is different).
        for name, m in irc.cmodes.items():
            supported_char = None
            if modechar == m:
                supported_char = remoteirc.cmodes.get(name)
                if supported_char is None:
                    break
                if name not in whitelisted_cmodes:
                    log.debug("(%s) Relay mode: skipping mode (%r, %r) because "
                              "it isn't a whitelisted (safe) mode for relay.",
                              irc.name, modechar, arg)
                    break
                if modechar in irc.prefixmodes:
                    # This is a prefix mode (e.g. +o). We must coerse the argument
                    # so that the target exists on the remote relay network.
                    log.debug("(%s) Relay mode: coersing argument of (%r, %r) "
                              "for network %r.",
                              irc.name, modechar, arg, remoteirc.name)
                    # If the target is a remote user, get the real target
                    # (original user).
                    arg = getLocalUser(irc, arg, targetirc=remoteirc) or \
                        getRemoteUser(irc, remoteirc, arg, spawnIfMissing=False)
                    log.debug("(%s) Relay mode: argument found as (%r, %r) "
                              "for network %r.",
                              irc.name, modechar, arg, remoteirc.name)
                    oplist = remoteirc.channels[remotechan].prefixmodes[name+'s']
                    log.debug("(%s) Relay mode: list of %ss on %r is: %s",
                              irc.name, name, remotechan, oplist)
                    if prefix == '+' and arg in oplist:
                        # Don't set prefix modes that are already set.
                        log.debug("(%s) Relay mode: skipping setting %s on %s/%s because it appears to be already set.",
                                  irc.name, name, arg, remoteirc.name)
                        break
                supported_char = remoteirc.cmodes.get(name)
            if supported_char:
                final_modepair = (prefix+supported_char, arg)
                if name in ('ban', 'banexception', 'invex') and not utils.isHostmask(arg):
                    # Don't add bans that don't match n!u@h syntax!
                    log.debug("(%s) Relay mode: skipping mode (%r, %r) because it doesn't match nick!user@host syntax.",
                              irc.name, modechar, arg)
                    break
                # Don't set modes that are already set, to prevent floods on TS6
                # where the same mode can be set infinite times.
                if prefix == '+' and final_modepair in remoteirc.channels[remotechan].modes:
                    log.debug("(%s) Relay mode: skipping setting mode (%r, %r) on %s%s because it appears to be already set.",
                              irc.name, supported_char, arg, remoteirc.name, remotechan)
                    break
                supported_modes.append(final_modepair)
    log.debug('(%s) Relay mode: final modelist (sending to %s%s) is %s', irc.name, remoteirc.name, remotechan, supported_modes)
    # Don't send anything if there are no supported modes left after filtering.
    if supported_modes:
        # Check if the sender is a user; remember servers are allowed to set modes too.
        if sender in irc.users:
            u = getRemoteUser(irc, remoteirc, sender, spawnIfMissing=False)
            if u:
                remoteirc.proto.modeClient(remoteirc, u, remotechan, supported_modes)
        else:
            remoteirc.proto.modeServer(remoteirc, remoteirc.sid, remotechan, supported_modes)

def getSupportedUmodes(irc, remoteirc, modes):
    supported_modes = []
    for modepair in modes:
        try:
            prefix, modechar = modepair[0]
        except ValueError:
            modechar = modepair[0]
            prefix = '+'
        arg = modepair[1]
        for name, m in irc.umodes.items():
            supported_char = None
            if modechar == m:
                if name not in whitelisted_umodes:
                    log.debug("(%s) getSupportedUmodes: skipping mode (%r, %r) because "
                              "it isn't a whitelisted (safe) mode for relay.",
                              irc.name, modechar, arg)
                    break
                supported_char = remoteirc.umodes.get(name)
            if supported_char:
                supported_modes.append((prefix+supported_char, arg))
                break
        else:
            log.debug("(%s) getSupportedUmodes: skipping mode (%r, %r) because "
                      "the remote network (%s)'s IRCd (%s) doesn't support it.",
                      irc.name, modechar, arg, remoteirc.name, irc.proto.__name__)
    return supported_modes

def handle_mode(irc, numeric, command, args):
    target = args['target']
    modes = args['modes']
    for name, remoteirc in utils.networkobjects.items():
        if irc.name == name or not remoteirc.connected.is_set():
            continue
        if utils.isChannel(target):
            relayModes(irc, remoteirc, numeric, target, modes)
        else:
            modes = getSupportedUmodes(irc, remoteirc, modes)
            remoteuser = getRemoteUser(irc, remoteirc, target, spawnIfMissing=False)
            if remoteuser is None:
                continue
            remoteirc.proto.modeClient(remoteirc, remoteuser, remoteuser, modes)

utils.add_hook(handle_mode, 'MODE')

def handle_topic(irc, numeric, command, args):
    channel = args['channel']
    topic = args['topic']
    for name, remoteirc in utils.networkobjects.items():
        if irc.name == name or not remoteirc.connected.is_set():
            continue

        remotechan = findRemoteChan(irc, remoteirc, channel)
        # Don't send if the remote topic is the same as ours.
        if remotechan is None or topic == remoteirc.channels[remotechan].topic:
            continue
        # This might originate from a server too.
        remoteuser = getRemoteUser(irc, remoteirc, numeric, spawnIfMissing=False)
        if remoteuser:
            remoteirc.proto.topicClient(remoteirc, remoteuser, remotechan, topic)
        else:
            remoteirc.proto.topicServer(remoteirc, remoteirc.sid, remotechan, topic)
utils.add_hook(handle_topic, 'TOPIC')

def handle_kill(irc, numeric, command, args):
    target = args['target']
    userdata = args['userdata']
    realuser = getLocalUser(irc, target)
    log.debug('(%s) relay handle_kill: realuser is %r', irc.name, realuser)
    # Target user was remote:
    if realuser and realuser[0] != irc.name:
        # We don't allow killing over the relay, so we must respawn the affected
        # client and rejoin it to its channels.
        del relayusers[realuser][irc.name]
        remoteirc = utils.networkobjects[realuser[0]]
        for channel in remoteirc.channels:
            remotechan = findRemoteChan(remoteirc, irc, channel)
            if remotechan:
                modes = getPrefixModes(remoteirc, irc, remotechan, realuser[1])
                log.debug('(%s) relay handle_kill: userpair: %s, %s', irc.name, modes, realuser)
                client = getRemoteUser(remoteirc, irc, realuser[1])
                irc.proto.sjoinServer(irc, irc.sid, remotechan, [(modes, client)])
        if userdata and numeric in irc.users:
            utils.msg(irc, numeric, "Your kill to %s has been blocked "
                                    "because PyLink does not allow killing"
                                    " users over the relay at this time." % \
                                    userdata.nick, notice=True)
    # Target user was local.
    else:
        # IMPORTANT: some IRCds (charybdis) don't send explicit QUIT messages
        # for locally killed clients, while others (inspircd) do!
        # If we receive a user object in 'userdata' instead of None, it means
        # that the KILL hasn't been handled by a preceding QUIT message.
        if userdata:
            handle_quit(irc, target, 'KILL', {'text': args['text']})

utils.add_hook(handle_kill, 'KILL')

<<<<<<< HEAD
def relayJoins(irc, channel, users, ts):
=======
def isRelayClient(irc, user):
    try:
        if irc.users[user].remote:
            # Is the .remote attribute set? If so, don't relay already
            # relayed clients; that'll trigger an endless loop!
            return True
    except (KeyError, AttributeError):  # Nope, it isn't.
        pass
    return False

def relayJoins(irc, channel, users, ts, modes):
>>>>>>> aec29d2a
    for name, remoteirc in utils.networkobjects.items():
        queued_users = []
        if name == irc.name or not remoteirc.connected.is_set():
            # Don't relay things to their source network...
            continue
        remotechan = findRemoteChan(irc, remoteirc, channel)
        if remotechan is None:
            # If there is no link on our network for the user, don't
            # bother spawning it.
            continue
        log.debug('(%s) relayJoins: got %r for users', irc.name, users)
        for user in users.copy():
            if isRelayClient(irc, user):
                # Don't clone relay clients; that'll cause some bad, bad
                # things to happen.
                continue
            log.debug('Okay, spawning %s/%s everywhere', user, irc.name)
            assert user in irc.users, "(%s) How is this possible? %r isn't in our user database." % (irc.name, user)
            u = getRemoteUser(irc, remoteirc, user)
            # Only join users if they aren't already joined. This prevents op floods
            # on charybdis from all the SJOINing.
            if u not in remoteirc.channels[remotechan].users:
                ts = irc.channels[channel].ts
                prefixes = getPrefixModes(irc, remoteirc, channel, user)
                userpair = (prefixes, u)
                queued_users.append(userpair)
                log.debug('(%s) relayJoins: joining %s to %s%s', irc.name, userpair, remoteirc.name, remotechan)
            else:
                log.debug('(%s) relayJoins: not joining %s to %s%s; they\'re already there!', irc.name,
                          u, remoteirc.name, remotechan)
        if queued_users:
            remoteirc.proto.sjoinServer(remoteirc, remoteirc.sid, remotechan, queued_users, ts=ts)

def relayPart(irc, channel, user):
    for name, remoteirc in utils.networkobjects.items():
        if name == irc.name or not remoteirc.connected.is_set():
            # Don't relay things to their source network...
            continue
        remotechan = findRemoteChan(irc, remoteirc, channel)
        log.debug('(%s) relayPart: looking for %s/%s on %s', irc.name, user, irc.name, remoteirc.name)
        log.debug('(%s) relayPart: remotechan found as %s', irc.name, remotechan)
        remoteuser = getRemoteUser(irc, remoteirc, user, spawnIfMissing=False)
        log.debug('(%s) relayPart: remoteuser for %s/%s found as %s', irc.name, user, irc.name, remoteuser)
        if remotechan is None or remoteuser is None:
            continue
        remoteirc.proto.partClient(remoteirc, remoteuser, remotechan, 'Channel delinked.')
        if isRelayClient(remoteirc, remoteuser) and not remoteirc.users[remoteuser].channels:
            remoteirc.proto.quitClient(remoteirc, remoteuser, 'Left all shared channels.')
            del relayusers[(irc.name, user)][remoteirc.name]

def removeChannel(irc, channel):
    if irc is None:
        return
    if channel not in map(str.lower, irc.serverdata['channels']):
        irc.proto.partClient(irc, irc.pseudoclient.uid, channel)
    relay = findRelay((irc.name, channel))
    if relay:
        for user in irc.channels[channel].users.copy():
            if not isRelayClient(irc, user):
                relayPart(irc, channel, user)
            # Don't ever part the main client from any of its autojoin channels.
            else:
                if user == irc.pseudoclient.uid and channel in \
                        irc.serverdata['channels']:
                    continue
                irc.proto.partClient(irc, user, channel, 'Channel delinked.')
                # Don't ever quit it either...
                if user != irc.pseudoclient.uid and not irc.users[user].channels:
                    remoteuser = getLocalUser(irc, user)
                    del relayusers[remoteuser][irc.name]
                    irc.proto.quitClient(irc, user, 'Left all shared channels.')

@utils.add_cmd
def create(irc, source, args):
    """<channel>

    Creates the channel <channel> over the relay."""
    try:
        channel = args[0].lower()
    except IndexError:
        utils.msg(irc, source, "Error: not enough arguments. Needs 1: channel.")
        return
    if not utils.isChannel(channel):
        utils.msg(irc, source, 'Error: invalid channel %r.' % channel)
        return
    if source not in irc.channels[channel].users:
        utils.msg(irc, source, 'Error: you must be in %r to complete this operation.' % channel)
        return
    if not utils.isOper(irc, source):
        utils.msg(irc, source, 'Error: you must be opered in order to complete this operation.')
        return
    db[(irc.name, channel)] = {'claim': [irc.name], 'links': set(), 'blocked_nets': set()}
    initializeChannel(irc, channel)
    utils.msg(irc, source, 'Done.')

@utils.add_cmd
def destroy(irc, source, args):
    """<channel>

    Removes <channel> from the relay, delinking all networks linked to it."""
    try:
        channel = args[0].lower()
    except IndexError:
        utils.msg(irc, source, "Error: not enough arguments. Needs 1: channel.")
        return
    if not utils.isChannel(channel):
        utils.msg(irc, source, 'Error: invalid channel %r.' % channel)
        return
    if not utils.isOper(irc, source):
        utils.msg(irc, source, 'Error: you must be opered in order to complete this operation.')
        return

    entry = (irc.name, channel)
    if entry in db:
        for link in db[entry]['links']:
            removeChannel(utils.networkobjects.get(link[0]), link[1])
        removeChannel(irc, channel)
        del db[entry]
        utils.msg(irc, source, 'Done.')
    else:
        utils.msg(irc, source, 'Error: no such relay %r exists.' % channel)
        return

@utils.add_cmd
def link(irc, source, args):
    """<remotenet> <channel> <local channel>

    Links channel <channel> on <remotenet> over the relay to <local channel>.
    If <local channel> is not specified, it defaults to the same name as <channel>."""
    try:
        channel = args[1].lower()
        remotenet = args[0].lower()
    except IndexError:
        utils.msg(irc, source, "Error: not enough arguments. Needs 2-3: remote netname, channel, local channel name (optional).")
        return
    try:
        localchan = args[2].lower()
    except IndexError:
        localchan = channel
    for c in (channel, localchan):
        if not utils.isChannel(c):
            utils.msg(irc, source, 'Error: invalid channel %r.' % c)
            return
    if source not in irc.channels[localchan].users:
        utils.msg(irc, source, 'Error: you must be in %r to complete this operation.' % localchan)
        return
    if not utils.isOper(irc, source):
        utils.msg(irc, source, 'Error: you must be opered in order to complete this operation.')
        return
    if remotenet not in utils.networkobjects:
        utils.msg(irc, source, 'Error: no network named %r exists.' % remotenet)
        return
    localentry = findRelay((irc.name, localchan))
    if localentry:
        utils.msg(irc, source, 'Error: channel %r is already part of a relay.' % localchan)
        return
    try:
        entry = db[(remotenet, channel)]
    except KeyError:
        utils.msg(irc, source, 'Error: no such relay %r exists.' % channel)
        return
    else:
        for link in entry['links']:
            if link[0] == irc.name:
                utils.msg(irc, source, "Error: remote channel '%s%s' is already"
                                       " linked here as %r." % (remotenet,
                                                                channel, link[1]))
                return
        entry['links'].add((irc.name, localchan))
        initializeChannel(irc, localchan)
        utils.msg(irc, source, 'Done.')

@utils.add_cmd
def delink(irc, source, args):
    """<local channel> [<network>]

    Delinks channel <local channel>. <network> must and can only be specified if you are on the host network for <local channel>, and allows you to pick which network to delink.
    To remove a relay entirely, use the 'destroy' command instead."""
    try:
        channel = args[0].lower()
    except IndexError:
        utils.msg(irc, source, "Error: not enough arguments. Needs 1-2: channel, remote netname (optional).")
        return
    try:
        remotenet = args[1].lower()
    except IndexError:
        remotenet = None
    if not utils.isOper(irc, source):
        utils.msg(irc, source, 'Error: you must be opered in order to complete this operation.')
        return
    if not utils.isChannel(channel):
        utils.msg(irc, source, 'Error: invalid channel %r.' % channel)
        return
    entry = findRelay((irc.name, channel))
    if entry:
        if entry[0] == irc.name:  # We own this channel.
            if not remotenet:
                utils.msg(irc, source, "Error: You must select a network to "
                          "delink, or use the 'destroy' command to remove "
                          "this relay entirely (it was created on the current "
                          "network).")
                return
            else:
               for link in db[entry]['links'].copy():
                    if link[0] == remotenet:
                        removeChannel(utils.networkobjects.get(remotenet), link[1])
                        db[entry]['links'].remove(link)
        else:
            removeChannel(irc, channel)
            db[entry]['links'].remove((irc.name, channel))
        utils.msg(irc, source, 'Done.')
    else:
        utils.msg(irc, source, 'Error: no such relay %r.' % channel)

def initializeAll(irc):
    log.debug('(%s) initializeAll: waiting for utils.started', irc.name)
    utils.started.wait()
    for chanpair, entrydata in db.items():
        network, channel = chanpair
        initializeChannel(irc, channel)
        for link in entrydata['links']:
            network, channel = link
            initializeChannel(irc, channel)

def main():
    loadDB()
    utils.schedulers['relaydb'] = scheduler = sched.scheduler()
    scheduler.enter(30, 1, exportDB, argument=(True,))
    # Thread this because exportDB() queues itself as part of its
    # execution, in order to get a repeating loop.
    thread = threading.Thread(target=scheduler.run)
    thread.daemon = True
    thread.start()

def handle_endburst(irc, numeric, command, args):
    if numeric == irc.uplink:
        initializeAll(irc)
utils.add_hook(handle_endburst, "ENDBURST")

def handle_disconnect(irc, numeric, command, args):
    for k, v in relayusers.copy().items():
        if irc.name in v:
            del relayusers[k][irc.name]
        if k[0] == irc.name:
            handle_quit(irc, k[1], 'PYLINK_DISCONNECT', {'text': 'Home network lost connection.'})

utils.add_hook(handle_disconnect, "PYLINK_DISCONNECT")

def handle_save(irc, numeric, command, args):
    target = args['target']
    realuser = getLocalUser(irc, target)
    log.debug('(%s) relay handle_save: %r got in a nick collision! Real user: %r',
                  irc.name, target, realuser)
    if isRelayClient(irc, target) and realuser:
        # Nick collision!
        # It's one of our relay clients; try to fix our nick to the next
        # available normalized nick.
        remotenet, remoteuser = realuser
        remoteirc = utils.networkobjects[remotenet]
        nick = remoteirc.users[remoteuser].nick
        newnick = normalizeNick(irc, remotenet, nick, oldnick=args['oldnick'])
        irc.proto.nickClient(irc, target, newnick)
    else:
        # Somebody else on the network (not a PyLink client) had a nick collision;
        # relay this as a nick change appropriately.
        handle_nick(irc, target, 'SAVE', {'oldnick': None, 'newnick': target})

utils.add_hook(handle_save, "SAVE")

@utils.add_cmd
def linked(irc, source, args):
    """takes no arguments.

    Returns a list of channels shared across the relay."""
    networks = list(utils.networkobjects.keys())
    networks.remove(irc.name)
    s = 'Connected networks: \x02%s\x02 %s' % (irc.name, ' '.join(networks))
    utils.msg(irc, source, s)
    # Sort relay DB by channel name, and then sort.
    for k, v in sorted(db.items(), key=lambda channel: channel[0][1]):
        s = '\x02%s%s\x02 ' % k
        if v['links']:
            s += ' '.join([''.join(link) for link in v['links']])
        else:
            s += '(no relays yet)'
        utils.msg(irc, source, s)

def handle_away(irc, numeric, command, args):
    for netname, user in relayusers[(irc.name, numeric)].items():
        remoteirc = utils.networkobjects[netname]
        remoteirc.proto.awayClient(remoteirc, user, args['text'])
utils.add_hook(handle_away, 'AWAY')<|MERGE_RESOLUTION|>--- conflicted
+++ resolved
@@ -638,9 +638,6 @@
 
 utils.add_hook(handle_kill, 'KILL')
 
-<<<<<<< HEAD
-def relayJoins(irc, channel, users, ts):
-=======
 def isRelayClient(irc, user):
     try:
         if irc.users[user].remote:
@@ -651,8 +648,7 @@
         pass
     return False
 
-def relayJoins(irc, channel, users, ts, modes):
->>>>>>> aec29d2a
+def relayJoins(irc, channel, users, ts):
     for name, remoteirc in utils.networkobjects.items():
         queued_users = []
         if name == irc.name or not remoteirc.connected.is_set():
