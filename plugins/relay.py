# relay.py: PyLink Relay plugin
import sys
import os
sys.path.append(os.path.dirname(os.path.dirname(os.path.abspath(__file__))))
import pickle
import sched
import threading
import string
from collections import defaultdict

import utils
from log import log
from conf import confname

dbname = "pylinkrelay"
if confname != 'pylink':
    dbname += '-%s' % confname
dbname += '.db'

relayusers = defaultdict(dict)
spawnlocks = defaultdict(threading.Lock)

def relayWhoisHandlers(irc, target):
    user = irc.users[target]
    orig = getLocalUser(irc, target)
    if orig:
        network, remoteuid = orig
        remotenick = utils.networkobjects[network].users[remoteuid].nick
        return [320, "%s :is a remote user connected via PyLink Relay. Home "
                     "network: %s; Home nick: %s" % (user.nick, network,
                                                     remotenick)]
utils.whois_handlers.append(relayWhoisHandlers)

def normalizeNick(irc, netname, nick, separator=None, oldnick=''):
    separator = separator or irc.serverdata.get('separator') or "/"
    log.debug('(%s) normalizeNick: using %r as separator.', irc.name, separator)

    orig_nick = nick
    protoname = irc.proto.__name__
    maxnicklen = irc.maxnicklen
    if not protoname.startswith(('insp', 'unreal')):
        # Charybdis doesn't allow / in usernames, and will quit with
        # a protocol violation if there is one.
        separator = separator.replace('/', '|')
        nick = nick.replace('/', '|')
    if nick.startswith(tuple(string.digits)):
        # On TS6 IRCds, nicks that start with 0-9 are only allowed if
        # they match the UID of the originating server. Otherwise, you'll
        # get nasty protocol violations!
        nick = '_' + nick
    tagnicks = True

    suffix = separator + netname
    nick = nick[:maxnicklen]
    # Maximum allowed length of a nickname.
    allowedlength = maxnicklen - len(suffix)
    # If a nick is too long, the real nick portion must be cut off, but the
    # /network suffix must remain the same.

    nick = nick[:allowedlength]
    nick += suffix
    # FIXME: factorize
    while utils.nickToUid(irc, nick) or utils.nickToUid(irc, oldnick) and not \
            utils.isInternalClient(irc, utils.nickToUid(irc, nick)):
        # The nick we want exists? Darn, create another one then, but only if
        # the target isn't an internal client!
        # Increase the separator length by 1 if the user was already tagged,
        # but couldn't be created due to a nick conflict.
        # This can happen when someone steals a relay user's nick.
        new_sep = separator + separator[-1]
        log.debug('(%s) normalizeNick: using %r as new_sep.', irc.name, separator)
        nick = normalizeNick(irc, netname, orig_nick, separator=new_sep)
    finalLength = len(nick)
    assert finalLength <= maxnicklen, "Normalized nick %r went over max " \
        "nick length (got: %s, allowed: %s!" % (nick, finalLength, maxnicklen)

    return nick

def loadDB():
    global db
    try:
        with open(dbname, "rb") as f:
            db = pickle.load(f)
    except (ValueError, IOError):
        log.exception("Relay: failed to load links database %s"
            ", creating a new one in memory...", dbname)
        db = {}

def exportDB(reschedule=False):
    scheduler = utils.schedulers.get('relaydb')
    if reschedule and scheduler:
        scheduler.enter(30, 1, exportDB, argument=(True,))
    log.debug("Relay: exporting links database to %s", dbname)
    with open(dbname, 'wb') as f:
        pickle.dump(db, f, protocol=4)

@utils.add_cmd
def save(irc, source, args):
    """takes no arguments.

    Saves the relay database to disk."""
    if utils.isOper(irc, source):
        exportDB()
        utils.msg(irc, source, 'Done.')
    else:
        utils.msg(irc, source, 'Error: you are not authenticated!')
        return

def getPrefixModes(irc, remoteirc, channel, user):
    modes = ''
    for pmode in ('owner', 'admin', 'op', 'halfop', 'voice'):
        if pmode in remoteirc.cmodes:  # Mode supported by IRCd
            mlist = irc.channels[channel].prefixmodes[pmode+'s']
            log.debug('(%s) getPrefixModes: checking if %r is in %s list: %r',
                      irc.name, user, pmode, mlist)
            if user in mlist:
                modes += remoteirc.cmodes[pmode]
    return modes

def getRemoteUser(irc, remoteirc, user, spawnIfMissing=True):
    # If the user (stored here as {('netname', 'UID'):
    # {'network1': 'UID1', 'network2': 'UID2'}}) exists, don't spawn it
    # again!
    try:
        if user == irc.pseudoclient.uid:
            return remoteirc.pseudoclient.uid
    except AttributeError:  # Network hasn't been initialized yet?
        pass
    with spawnlocks[irc.name]:
        try:
            u = relayusers[(irc.name, user)][remoteirc.name]
        except KeyError:
            userobj = irc.users.get(user)
            if userobj is None or (not spawnIfMissing) or (not remoteirc.connected.is_set()):
                # The query wasn't actually a valid user, or the network hasn't
                # been connected yet... Oh well!
                return
            nick = normalizeNick(remoteirc, irc.name, userobj.nick)
            # Truncate idents at 10 characters, because TS6 won't like them otherwise!
            ident = userobj.ident[:10]
            # Ditto hostname at 64 chars.
            host = userobj.host[:64]
            realname = userobj.realname
            modes = getSupportedUmodes(irc, remoteirc, userobj.modes)
            u = remoteirc.proto.spawnClient(remoteirc, nick, ident=ident,
                                            host=host, realname=realname,
                                            modes=modes, ts=userobj.ts).uid
            remoteirc.users[u].remote = (irc.name, user)
            away = userobj.away
            if away:
                remoteirc.proto.awayClient(remoteirc, u, away)
        relayusers[(irc.name, user)][remoteirc.name] = u
        return u

def getLocalUser(irc, user, targetirc=None):
    """<irc object> <pseudoclient uid> [<target irc object>]

    Returns a tuple with the home network name and the UID of the original
    user that <pseudoclient uid> was spawned for, where <pseudoclient uid>
    is the UID of a PyLink relay dummy client.

    If <target irc object> is specified, returns the UID of the pseudoclient
    representing the original user on the target network, similar to what
    getRemoteUser() does."""
    # First, iterate over everyone!
    try:
        remoteuser = irc.users[user].remote
    except (AttributeError, KeyError):
        remoteuser = None
    log.debug('(%s) getLocalUser: remoteuser set to %r (looking up %s/%s).', irc.name, remoteuser, user, irc.name)
    if remoteuser:
        # If targetirc is given, we'll return simply the UID of the user on the
        # target network, if it exists. Otherwise, we'll return a tuple
        # with the home network name and the original user's UID.
        sourceobj = utils.networkobjects.get(remoteuser[0])
        if targetirc and sourceobj:
            if remoteuser[0] == targetirc.name:
                # The user we found's home network happens to be the one being
                # requested; just return the UID then.
                return remoteuser[1]
            # Otherwise, use getRemoteUser to find our UID.
            res = getRemoteUser(sourceobj, targetirc, remoteuser[1], spawnIfMissing=False)
            log.debug('(%s) getLocalUser: targetirc found, getting %r as remoteuser for %r (looking up %s/%s).', irc.name, res, remoteuser[1], user, irc.name)
            return res
        else:
            return remoteuser

def findRelay(chanpair):
    if chanpair in db:  # This chanpair is a shared channel; others link to it
        return chanpair
    # This chanpair is linked *to* a remote channel
    for name, dbentry in db.items():
        if chanpair in dbentry['links']:
            return name

def findRemoteChan(irc, remoteirc, channel):
    query = (irc.name, channel)
    remotenetname = remoteirc.name
    chanpair = findRelay(query)
    if chanpair is None:
        return
    if chanpair[0] == remotenetname:
        return chanpair[1]
    else:
        for link in db[chanpair]['links']:
            if link[0] == remotenetname:
                return link[1]

def initializeChannel(irc, channel):
    # We're initializing a relay that already exists. This can be done at
    # ENDBURST, or on the LINK command.
    c = irc.channels[channel]
    relay = findRelay((irc.name, channel))
    log.debug('(%s) initializeChannel being called on %s', irc.name, channel)
    log.debug('(%s) initializeChannel: relay pair found to be %s', irc.name, relay)
    queued_users = []
    if relay:
        all_links = db[relay]['links'].copy()
        all_links.update((relay,))
        log.debug('(%s) initializeChannel: all_links: %s', irc.name, all_links)
        # Iterate over all the remote channels linked in this relay.
        for link in all_links:
            modes = []
            remotenet, remotechan = link
            if remotenet == irc.name:
                continue
            remoteirc = utils.networkobjects.get(remotenet)
            if remoteirc is None:
                continue
            rc = remoteirc.channels[remotechan]
            if not (remoteirc.connected.is_set() and findRemoteChan(remoteirc, irc, remotechan)):
                continue  # They aren't connected, don't bother!
            # Join their (remote) users and set their modes.
            relayJoins(remoteirc, remotechan, rc.users,
                       rc.ts, rc.modes)
            relayModes(irc, remoteirc, irc.sid, channel)
            topic = remoteirc.channels[relay[1]].topic
            # Only update the topic if it's different from what we already have,
            # and topic bursting is complete.
            if remoteirc.channels[channel].topicset and topic != irc.channels[channel].topic:
                irc.proto.topicServer(irc, irc.sid, channel, topic)

        log.debug('(%s) initializeChannel: joining our users: %s', irc.name, c.users)
        # After that's done, we'll send our users to them.
        relayJoins(irc, channel, c.users, c.ts, c.modes)
        irc.proto.joinClient(irc, irc.pseudoclient.uid, channel)

def handle_join(irc, numeric, command, args):
    channel = args['channel']
    if not findRelay((irc.name, channel)):
        # No relay here, return.
        return
    modes = args['modes']
    ts = args['ts']
    users = set(args['users'])
    relayJoins(irc, channel, users, ts, modes)
utils.add_hook(handle_join, 'JOIN')

def handle_quit(irc, numeric, command, args):
    ouruser = numeric
    for netname, user in relayusers[(irc.name, numeric)].copy().items():
        remoteirc = utils.networkobjects[netname]
        remoteirc.proto.quitClient(remoteirc, user, args['text'])
    del relayusers[(irc.name, ouruser)]
utils.add_hook(handle_quit, 'QUIT')

def handle_squit(irc, numeric, command, args):
    users = args['users']
    for user in users:
        log.debug('(%s) relay handle_squit: sending handle_quit on %s', irc.name, user)
        handle_quit(irc, user, command, {'text': '*.net *.split'})
utils.add_hook(handle_squit, 'SQUIT')

def handle_nick(irc, numeric, command, args):
    for netname, user in relayusers[(irc.name, numeric)].items():
        remoteirc = utils.networkobjects[netname]
        newnick = normalizeNick(remoteirc, irc.name, args['newnick'])
        if remoteirc.users[user].nick != newnick:
            remoteirc.proto.nickClient(remoteirc, user, newnick)
utils.add_hook(handle_nick, 'NICK')

def handle_part(irc, numeric, command, args):
    channels = args['channels']
    text = args['text']
    for channel in channels:
        for netname, user in relayusers[(irc.name, numeric)].copy().items():
            remoteirc = utils.networkobjects[netname]
            remotechan = findRemoteChan(irc, remoteirc, channel)
            if remotechan is None:
                continue
            remoteirc.proto.partClient(remoteirc, user, remotechan, text)
            if not remoteirc.users[user].channels:
                remoteirc.proto.quitClient(remoteirc, user, 'Left all shared channels.')
                del relayusers[(irc.name, numeric)][remoteirc.name]
utils.add_hook(handle_part, 'PART')

def handle_privmsg(irc, numeric, command, args):
    notice = (command == 'NOTICE')
    target = args['target']
    text = args['text']
    if target == irc.pseudoclient.uid:
        return
    relay = findRelay((irc.name, target))
    remoteusers = relayusers[(irc.name, numeric)]
    # HACK: Don't break on sending to @#channel or similar.
    try:
        prefix, target = target.split('#', 1)
    except ValueError:
        prefix = ''
    else:
        target = '#' + target
    log.debug('(%s) relay privmsg: prefix is %r, target is %r', irc.name, prefix, target)
    if utils.isChannel(target) and relay and numeric not in irc.channels[target].users:
        # The sender must be in the target channel to send messages over the relay;
        # it's the only way we can make sure they have a spawned client on ALL
        # of the linked networks. This affects -n channels too; see
        # https://github.com/GLolol/PyLink/issues/91 for an explanation of why.
        utils.msg(irc, numeric, 'Error: You must be in %r in order to send '
                  'messages over the relay.' % target, notice=True)
        return
    if utils.isChannel(target):
        for netname, user in relayusers[(irc.name, numeric)].items():
            remoteirc = utils.networkobjects[netname]
            real_target = findRemoteChan(irc, remoteirc, target)
            if not real_target:
                continue
            real_target = prefix + real_target
            if notice:
                remoteirc.proto.noticeClient(remoteirc, user, real_target, text)
            else:
                remoteirc.proto.messageClient(remoteirc, user, real_target, text)
    else:
        remoteuser = getLocalUser(irc, target)
        if remoteuser is None:
            return
        homenet, real_target = remoteuser
        # For PMs, we must be on a common channel with the target.
        # Otherwise, the sender doesn't have a client representing them
        # on the remote network, and we won't have anything to send our
        # messages from.
        if homenet not in remoteusers.keys():
            utils.msg(irc, numeric, 'Error: you must be in a common channel '
                      'with %r in order to send messages.' % \
                      irc.users[target].nick, notice=True)
            return
        remoteirc = utils.networkobjects[homenet]
        user = getRemoteUser(irc, remoteirc, numeric, spawnIfMissing=False)
        if notice:
            remoteirc.proto.noticeClient(remoteirc, user, real_target, text)
        else:
            remoteirc.proto.messageClient(remoteirc, user, real_target, text)
utils.add_hook(handle_privmsg, 'PRIVMSG')
utils.add_hook(handle_privmsg, 'NOTICE')

def handle_kick(irc, source, command, args):
    channel = args['channel']
    target = args['target']
    text = args['text']
    kicker = source
    kicker_modes = getPrefixModes(irc, irc, channel, kicker)
    relay = findRelay((irc.name, channel))
    if relay is None:
        return
    for name, remoteirc in utils.networkobjects.items():
        if irc.name == name or not remoteirc.connected.is_set():
            continue
        remotechan = findRemoteChan(irc, remoteirc, channel)
        log.debug('(%s) Relay kick: remotechan for %s on %s is %s', irc.name, channel, name, remotechan)
        if remotechan is None:
            continue
        real_kicker = getRemoteUser(irc, remoteirc, kicker, spawnIfMissing=False)
        log.debug('(%s) Relay kick: real kicker for %s on %s is %s', irc.name, kicker, name, real_kicker)
        if not utils.isInternalClient(irc, target):
            log.debug('(%s) Relay kick: target %s is NOT an internal client', irc.name, target)
            # Both the target and kicker are external clients; i.e.
            # they originate from the same network. We won't have
            # to filter this; the uplink IRCd will handle it appropriately,
            # and we'll just follow.
            real_target = getRemoteUser(irc, remoteirc, target, spawnIfMissing=False)
            log.debug('(%s) Relay kick: real target for %s is %s', irc.name, target, real_target)
        else:
            log.debug('(%s) Relay kick: target %s is an internal client, going to look up the real user', irc.name, target)
            real_target = getLocalUser(irc, target, targetirc=remoteirc)
            log.debug('(%s) Relay kick: kicker_modes are %r', irc.name, kicker_modes)
            if irc.name not in db[relay]['claim'] and not \
                    any([mode in kicker_modes for mode in ('y', 'q', 'a', 'o', 'h')]):
                log.debug('(%s) Relay kick: kicker %s is not opped... We should rejoin the target user %s', irc.name, kicker, real_target)
                # Home network is not in the channel's claim AND the kicker is not
                # opped. We won't propograte the kick then.
                # TODO: make the check slightly more advanced: i.e. halfops can't
                # kick ops, admins can't kick owners, etc.
                modes = getPrefixModes(remoteirc, irc, remotechan, real_target)
                # Join the kicked client back with its respective modes.
                irc.proto.sjoinServer(irc, irc.sid, remotechan, [(modes, target)])
                if kicker in irc.users:
                    utils.msg(irc, kicker, "This channel is claimed; your kick to "
                                           "%s has been blocked because you are not "
                                           "(half)opped." % channel, notice=True)
                return

        # Propogate the kick!
        if real_kicker:
            log.debug('(%s) Relay kick: Kicking %s from channel %s via %s on behalf of %s/%s', irc.name, real_target, remotechan,real_kicker, kicker, irc.name)
            remoteirc.proto.kickClient(remoteirc, real_kicker,
                                       remotechan, real_target, text)
        else:
            # Kick originated from a server, or the kicker isn't in any
            # common channels with the target relay network.
            log.debug('(%s) Relay kick: Kicking %s from channel %s via %s on behalf of %s/%s', irc.name, real_target, remotechan,remoteirc.sid, kicker, irc.name)
            try:
                if kicker in irc.servers:
                    kname = irc.servers[kicker].name
                else:
                    kname = irc.users.get(kicker).nick
                text = "(%s/%s) %s" % (kname, irc.name, text)
            except AttributeError:
                text = "(<unknown kicker>@%s) %s" % (irc.name, text)
            remoteirc.proto.kickServer(remoteirc, remoteirc.sid,
                                       remotechan, real_target, text)

    if target != irc.pseudoclient.uid and not irc.users[target].channels:
        remoteuser = getLocalUser(irc, target)
        del relayusers[remoteuser][irc.name]
        irc.proto.quitClient(irc, target, 'Left all shared channels.')

utils.add_hook(handle_kick, 'KICK')

def handle_chgclient(irc, source, command, args):
    target = args['target']
    if args.get('newhost'):
        field = 'HOST'
        text = args['newhost']
    elif args.get('newident'):
        field = 'IDENT'
        text = args['newident']
    elif args.get('newgecos'):
        field = 'GECOS'
        text = args['newgecos']
    if field:
        for netname, user in relayusers[(irc.name, target)].items():
            remoteirc = utils.networkobjects[netname]
            try:
                remoteirc.proto.updateClient(remoteirc, user, field, text)
            except NotImplementedError:  # IRCd doesn't support changing the field we want
                log.debug('(%s) Ignoring changing field %r of %s on %s (for %s/%s);'
                          ' remote IRCd doesn\'t support it', irc.name, field,
                          user, target, netname, irc.name)
                continue

for c in ('CHGHOST', 'CHGNAME', 'CHGIDENT'):
    utils.add_hook(handle_chgclient, c)

whitelisted_cmodes = {'admin', 'allowinvite', 'autoop', 'ban', 'banexception',
                      'blockcolor', 'halfop', 'invex', 'inviteonly', 'key',
                      'limit', 'moderated', 'noctcp', 'noextmsg', 'nokick',
                      'noknock', 'nonick', 'nonotice', 'op', 'operonly',
                      'opmoderated', 'owner', 'private', 'regonly',
                      'regmoderated', 'secret', 'sslonly', 'adminonly',
                      'stripcolor', 'topiclock', 'voice'}
whitelisted_umodes = {'bot', 'hidechans', 'hideoper', 'invisible', 'oper',
                      'regdeaf', 'u_stripcolor', 'u_noctcp', 'wallops'}
def relayModes(irc, remoteirc, sender, channel, modes=None):
    remotechan = findRemoteChan(irc, remoteirc, channel)
    log.debug('(%s) Relay mode: remotechan for %s on %s is %s', irc.name, channel, irc.name, remotechan)
    if remotechan is None:
        return
    rc = remoteirc.channels[remotechan]
    c = irc.channels[channel]
    if modes is None:
        modes = c.modes
        log.debug('(%s) Relay mode: channel data for %s%s: %s', irc.name, remoteirc.name, remotechan, rc)
    if c.ts > rc.ts:
        log.debug('(%s) Relay mode: dropping relaying modes %r to %s%s, since our TS (%s) is greater than theirs (%s)',
                  irc.name, modes, remoteirc.name, remotechan, c.ts, rc.ts)
        return
    supported_modes = []
    log.debug('(%s) Relay mode: initial modelist for %s is %s', irc.name, channel, modes)
    for modepair in modes:
        try:
            prefix, modechar = modepair[0]
        except ValueError:
            modechar = modepair[0]
            prefix = '+'
        arg = modepair[1]
        # Iterate over every mode see whether the remote IRCd supports
        # this mode, and what its mode char for it is (if it is different).
        for name, m in irc.cmodes.items():
            supported_char = None
            if modechar == m:
                supported_char = remoteirc.cmodes.get(name)
                if supported_char is None:
                    break
                if name not in whitelisted_cmodes:
                    log.debug("(%s) Relay mode: skipping mode (%r, %r) because "
                              "it isn't a whitelisted (safe) mode for relay.",
                              irc.name, modechar, arg)
                    break
                if modechar in irc.prefixmodes:
                    # This is a prefix mode (e.g. +o). We must coerse the argument
                    # so that the target exists on the remote relay network.
                    log.debug("(%s) Relay mode: coersing argument of (%r, %r) "
                              "for network %r.",
                              irc.name, modechar, arg, remoteirc.name)
                    # If the target is a remote user, get the real target
                    # (original user).
                    arg = getLocalUser(irc, arg, targetirc=remoteirc) or \
                        getRemoteUser(irc, remoteirc, arg, spawnIfMissing=False)
                    log.debug("(%s) Relay mode: argument found as (%r, %r) "
                              "for network %r.",
                              irc.name, modechar, arg, remoteirc.name)
                    oplist = remoteirc.channels[remotechan].prefixmodes[name+'s']
                    log.debug("(%s) Relay mode: list of %ss on %r is: %s",
                              irc.name, name, remotechan, oplist)
                    if prefix == '+' and arg in oplist:
                        # Don't set prefix modes that are already set.
                        log.debug("(%s) Relay mode: skipping setting %s on %s/%s because it appears to be already set.",
                                  irc.name, name, arg, remoteirc.name)
                        break
                supported_char = remoteirc.cmodes.get(name)
            if supported_char:
                final_modepair = (prefix+supported_char, arg)
                if name in ('ban', 'banexception', 'invex') and not utils.isHostmask(arg):
                    # Don't add bans that don't match n!u@h syntax!
                    log.debug("(%s) Relay mode: skipping mode (%r, %r) because it doesn't match nick!user@host syntax.",
                              irc.name, modechar, arg)
                    break
                # Don't set modes that are already set, to prevent floods on TS6
                # where the same mode can be set infinite times.
                if prefix == '+' and final_modepair in remoteirc.channels[remotechan].modes:
                    log.debug("(%s) Relay mode: skipping setting mode (%r, %r) on %s%s because it appears to be already set.",
                              irc.name, supported_char, arg, remoteirc.name, remotechan)
                    break
                supported_modes.append(final_modepair)
    log.debug('(%s) Relay mode: final modelist (sending to %s%s) is %s', irc.name, remoteirc.name, remotechan, supported_modes)
    # Don't send anything if there are no supported modes left after filtering.
    if supported_modes:
        # Check if the sender is a user; remember servers are allowed to set modes too.
        if sender in irc.users:
            u = getRemoteUser(irc, remoteirc, sender, spawnIfMissing=False)
            if u:
                remoteirc.proto.modeClient(remoteirc, u, remotechan, supported_modes)
        else:
            remoteirc.proto.modeServer(remoteirc, remoteirc.sid, remotechan, supported_modes)

def getSupportedUmodes(irc, remoteirc, modes):
    supported_modes = []
    for modepair in modes:
        try:
            prefix, modechar = modepair[0]
        except ValueError:
            modechar = modepair[0]
            prefix = '+'
        arg = modepair[1]
        for name, m in irc.umodes.items():
            supported_char = None
            if modechar == m:
                if name not in whitelisted_umodes:
                    log.debug("(%s) getSupportedUmodes: skipping mode (%r, %r) because "
                              "it isn't a whitelisted (safe) mode for relay.",
                              irc.name, modechar, arg)
                    break
                supported_char = remoteirc.umodes.get(name)
            if supported_char:
                supported_modes.append((prefix+supported_char, arg))
                break
        else:
            log.debug("(%s) getSupportedUmodes: skipping mode (%r, %r) because "
                      "the remote network (%s)'s IRCd (%s) doesn't support it.",
                      irc.name, modechar, arg, remoteirc.name, irc.proto.__name__)
    return supported_modes

def handle_mode(irc, numeric, command, args):
    target = args['target']
    modes = args['modes']
    for name, remoteirc in utils.networkobjects.items():
        if irc.name == name or not remoteirc.connected.is_set():
            continue
        if utils.isChannel(target):
            relayModes(irc, remoteirc, numeric, target, modes)
        else:
            modes = getSupportedUmodes(irc, remoteirc, modes)
            remoteuser = getRemoteUser(irc, remoteirc, target, spawnIfMissing=False)
            if remoteuser is None:
                continue
            remoteirc.proto.modeClient(remoteirc, remoteuser, remoteuser, modes)

utils.add_hook(handle_mode, 'MODE')

def handle_topic(irc, numeric, command, args):
    channel = args['channel']
    topic = args['topic']
    for name, remoteirc in utils.networkobjects.items():
        if irc.name == name or not remoteirc.connected.is_set():
            continue

        remotechan = findRemoteChan(irc, remoteirc, channel)
        # Don't send if the remote topic is the same as ours.
        if remotechan is None or topic == remoteirc.channels[remotechan].topic:
            continue
        # This might originate from a server too.
        remoteuser = getRemoteUser(irc, remoteirc, numeric, spawnIfMissing=False)
        if remoteuser:
            remoteirc.proto.topicClient(remoteirc, remoteuser, remotechan, topic)
        else:
            remoteirc.proto.topicServer(remoteirc, remoteirc.sid, remotechan, topic)
utils.add_hook(handle_topic, 'TOPIC')

def handle_kill(irc, numeric, command, args):
    target = args['target']
    userdata = args['userdata']
    realuser = getLocalUser(irc, target)
    log.debug('(%s) relay handle_kill: realuser is %r', irc.name, realuser)
    # Target user was remote:
    if realuser and realuser[0] != irc.name:
        # We don't allow killing over the relay, so we must respawn the affected
        # client and rejoin it to its channels.
        del relayusers[realuser][irc.name]
        remoteirc = utils.networkobjects[realuser[0]]
        for channel in remoteirc.channels:
            remotechan = findRemoteChan(remoteirc, irc, channel)
            if remotechan:
                modes = getPrefixModes(remoteirc, irc, remotechan, realuser[1])
                log.debug('(%s) relay handle_kill: userpair: %s, %s', irc.name, modes, realuser)
                client = getRemoteUser(remoteirc, irc, realuser[1])
                irc.proto.sjoinServer(irc, irc.sid, remotechan, [(modes, client)])
        if userdata and numeric in irc.users:
            utils.msg(irc, numeric, "Your kill to %s has been blocked "
                                    "because PyLink does not allow killing"
                                    " users over the relay at this time." % \
                                    userdata.nick, notice=True)
    # Target user was local.
    else:
        # IMPORTANT: some IRCds (charybdis) don't send explicit QUIT messages
        # for locally killed clients, while others (inspircd) do!
        # If we receive a user object in 'userdata' instead of None, it means
        # that the KILL hasn't been handled by a preceding QUIT message.
        if userdata:
            handle_quit(irc, target, 'KILL', {'text': args['text']})

utils.add_hook(handle_kill, 'KILL')

def relayJoins(irc, channel, users, ts, modes):
    for name, remoteirc in utils.networkobjects.items():
        queued_users = []
        if name == irc.name or not remoteirc.connected.is_set():
            # Don't relay things to their source network...
            continue
        remotechan = findRemoteChan(irc, remoteirc, channel)
        if remotechan is None:
            # If there is no link on our network for the user, don't
            # bother spawning it.
            continue
        log.debug('(%s) relayJoins: got %r for users', irc.name, users)
        ts = irc.channels[channel].ts
        rts = remoteirc.channels[remotechan].ts
        for user in users.copy():
            if utils.isInternalClient(irc, user) or user not in irc.users:
                # We don't need to clone PyLink pseudoclients... That's
                # meaningless.
                continue
            try:
                if irc.users[user].remote:
                    # Is the .remote attribute set? If so, don't relay already
                    # relayed clients; that'll trigger an endless loop!
                    continue
            except AttributeError:  # Nope, it isn't.
                pass
            log.debug('Okay, spawning %s/%s everywhere', user, irc.name)
            assert user in irc.users, "(%s) How is this possible? %r isn't in our user database." % (irc.name, user)
            u = getRemoteUser(irc, remoteirc, user)
            # Only join users if they aren't already joined. This prevents op floods
            # on charybdis from all the SJOINing.
<<<<<<< HEAD
            if u not in remoteirc.channels[channel].users:
                if ts < rts:
                    prefixes = getPrefixModes(irc, remoteirc, channel, user)
                else:
                    prefixes = ''
=======
            if u not in remoteirc.channels[remotechan].users:
                ts = irc.channels[channel].ts
                prefixes = getPrefixModes(irc, remoteirc, channel, user)
>>>>>>> dd91b7e5
                userpair = (prefixes, u)
                queued_users.append(userpair)
                log.debug('(%s) relayJoins: joining %s to %s%s', irc.name, userpair, remoteirc.name, remotechan)
            else:
                log.debug('(%s) relayJoins: not joining %s to %s%s; they\'re already there!', irc.name,
                          u, remoteirc.name, remotechan)
        if queued_users:
            remoteirc.proto.sjoinServer(remoteirc, remoteirc.sid, remotechan, queued_users, ts=ts)
        relayModes(irc, remoteirc, irc.sid, channel, modes)

def relayPart(irc, channel, user):
    for name, remoteirc in utils.networkobjects.items():
        if name == irc.name or not remoteirc.connected.is_set():
            # Don't relay things to their source network...
            continue
        remotechan = findRemoteChan(irc, remoteirc, channel)
        log.debug('(%s) relayPart: looking for %s/%s on %s', irc.name, user, irc.name, remoteirc.name)
        log.debug('(%s) relayPart: remotechan found as %s', irc.name, remotechan)
        remoteuser = getRemoteUser(irc, remoteirc, user, spawnIfMissing=False)
        log.debug('(%s) relayPart: remoteuser for %s/%s found as %s', irc.name, user, irc.name, remoteuser)
        if remotechan is None or remoteuser is None:
            continue
        remoteirc.proto.partClient(remoteirc, remoteuser, remotechan, 'Channel delinked.')
        if not remoteirc.users[remoteuser].channels:
            remoteirc.proto.quitClient(remoteirc, remoteuser, 'Left all shared channels.')
            del relayusers[(irc.name, user)][remoteirc.name]

def removeChannel(irc, channel):
    if irc is None:
        return
    if channel not in map(str.lower, irc.serverdata['channels']):
        irc.proto.partClient(irc, irc.pseudoclient.uid, channel)
    relay = findRelay((irc.name, channel))
    if relay:
        for user in irc.channels[channel].users.copy():
            if not utils.isInternalClient(irc, user):
                relayPart(irc, channel, user)
            # Don't ever part the main client from any of its autojoin channels.
            else:
                if user == irc.pseudoclient.uid and channel in \
                        irc.serverdata['channels']:
                    continue
                irc.proto.partClient(irc, user, channel, 'Channel delinked.')
                # Don't ever quit it either...
                if user != irc.pseudoclient.uid and not irc.users[user].channels:
                    remoteuser = getLocalUser(irc, user)
                    del relayusers[remoteuser][irc.name]
                    irc.proto.quitClient(irc, user, 'Left all shared channels.')

@utils.add_cmd
def create(irc, source, args):
    """<channel>

    Creates the channel <channel> over the relay."""
    try:
        channel = args[0].lower()
    except IndexError:
        utils.msg(irc, source, "Error: not enough arguments. Needs 1: channel.")
        return
    if not utils.isChannel(channel):
        utils.msg(irc, source, 'Error: invalid channel %r.' % channel)
        return
    if source not in irc.channels[channel].users:
        utils.msg(irc, source, 'Error: you must be in %r to complete this operation.' % channel)
        return
    if not utils.isOper(irc, source):
        utils.msg(irc, source, 'Error: you must be opered in order to complete this operation.')
        return
    db[(irc.name, channel)] = {'claim': [irc.name], 'links': set(), 'blocked_nets': set()}
    initializeChannel(irc, channel)
    utils.msg(irc, source, 'Done.')

@utils.add_cmd
def destroy(irc, source, args):
    """<channel>

    Removes <channel> from the relay, delinking all networks linked to it."""
    try:
        channel = args[0].lower()
    except IndexError:
        utils.msg(irc, source, "Error: not enough arguments. Needs 1: channel.")
        return
    if not utils.isChannel(channel):
        utils.msg(irc, source, 'Error: invalid channel %r.' % channel)
        return
    if not utils.isOper(irc, source):
        utils.msg(irc, source, 'Error: you must be opered in order to complete this operation.')
        return

    entry = (irc.name, channel)
    if entry in db:
        for link in db[entry]['links']:
            removeChannel(utils.networkobjects.get(link[0]), link[1])
        removeChannel(irc, channel)
        del db[entry]
        utils.msg(irc, source, 'Done.')
    else:
        utils.msg(irc, source, 'Error: no such relay %r exists.' % channel)
        return

@utils.add_cmd
def link(irc, source, args):
    """<remotenet> <channel> <local channel>

    Links channel <channel> on <remotenet> over the relay to <local channel>.
    If <local channel> is not specified, it defaults to the same name as <channel>."""
    try:
        channel = args[1].lower()
        remotenet = args[0].lower()
    except IndexError:
        utils.msg(irc, source, "Error: not enough arguments. Needs 2-3: remote netname, channel, local channel name (optional).")
        return
    try:
        localchan = args[2].lower()
    except IndexError:
        localchan = channel
    for c in (channel, localchan):
        if not utils.isChannel(c):
            utils.msg(irc, source, 'Error: invalid channel %r.' % c)
            return
    if source not in irc.channels[localchan].users:
        utils.msg(irc, source, 'Error: you must be in %r to complete this operation.' % localchan)
        return
    if not utils.isOper(irc, source):
        utils.msg(irc, source, 'Error: you must be opered in order to complete this operation.')
        return
    if remotenet not in utils.networkobjects:
        utils.msg(irc, source, 'Error: no network named %r exists.' % remotenet)
        return
    localentry = findRelay((irc.name, localchan))
    if localentry:
        utils.msg(irc, source, 'Error: channel %r is already part of a relay.' % localchan)
        return
    try:
        entry = db[(remotenet, channel)]
    except KeyError:
        utils.msg(irc, source, 'Error: no such relay %r exists.' % channel)
        return
    else:
        for link in entry['links']:
            if link[0] == irc.name:
                utils.msg(irc, source, "Error: remote channel '%s%s' is already"
                                       " linked here as %r." % (remotenet,
                                                                channel, link[1]))
                return
        entry['links'].add((irc.name, localchan))
        initializeChannel(irc, localchan)
        utils.msg(irc, source, 'Done.')

@utils.add_cmd
def delink(irc, source, args):
    """<local channel> [<network>]

    Delinks channel <local channel>. <network> must and can only be specified if you are on the host network for <local channel>, and allows you to pick which network to delink.
    To remove a relay entirely, use the 'destroy' command instead."""
    try:
        channel = args[0].lower()
    except IndexError:
        utils.msg(irc, source, "Error: not enough arguments. Needs 1-2: channel, remote netname (optional).")
        return
    try:
        remotenet = args[1].lower()
    except IndexError:
        remotenet = None
    if not utils.isOper(irc, source):
        utils.msg(irc, source, 'Error: you must be opered in order to complete this operation.')
        return
    if not utils.isChannel(channel):
        utils.msg(irc, source, 'Error: invalid channel %r.' % channel)
        return
    entry = findRelay((irc.name, channel))
    if entry:
        if entry[0] == irc.name:  # We own this channel.
            if not remotenet:
                utils.msg(irc, source, "Error: You must select a network to "
                          "delink, or use the 'destroy' command to remove "
                          "this relay entirely (it was created on the current "
                          "network).")
                return
            else:
               for link in db[entry]['links'].copy():
                    if link[0] == remotenet:
                        removeChannel(utils.networkobjects.get(remotenet), link[1])
                        db[entry]['links'].remove(link)
        else:
            removeChannel(irc, channel)
            db[entry]['links'].remove((irc.name, channel))
        utils.msg(irc, source, 'Done.')
    else:
        utils.msg(irc, source, 'Error: no such relay %r.' % channel)

def initializeAll(irc):
    log.debug('(%s) initializeAll: waiting for utils.started', irc.name)
    utils.started.wait()
    for chanpair, entrydata in db.items():
        network, channel = chanpair
        initializeChannel(irc, channel)
        for link in entrydata['links']:
            network, channel = link
            initializeChannel(irc, channel)

def main():
    loadDB()
    utils.schedulers['relaydb'] = scheduler = sched.scheduler()
    scheduler.enter(30, 1, exportDB, argument=(True,))
    # Thread this because exportDB() queues itself as part of its
    # execution, in order to get a repeating loop.
    thread = threading.Thread(target=scheduler.run)
    thread.daemon = True
    thread.start()

def handle_endburst(irc, numeric, command, args):
    if numeric == irc.uplink:
        initializeAll(irc)
utils.add_hook(handle_endburst, "ENDBURST")

def handle_disconnect(irc, numeric, command, args):
    for k, v in relayusers.copy().items():
        if irc.name in v:
            del relayusers[k][irc.name]
        if k[0] == irc.name:
            handle_quit(irc, k[1], 'PYLINK_DISCONNECT', {'text': 'Home network lost connection.'})

utils.add_hook(handle_disconnect, "PYLINK_DISCONNECT")

def handle_save(irc, numeric, command, args):
    target = args['target']
    realuser = getLocalUser(irc, target)
    log.debug('(%s) relay handle_save: %r got in a nick collision! Real user: %r',
                  irc.name, target, realuser)
    if utils.isInternalClient(irc, target) and realuser:
        # Nick collision!
        # It's one of our relay clients; try to fix our nick to the next
        # available normalized nick.
        remotenet, remoteuser = realuser
        remoteirc = utils.networkobjects[remotenet]
        nick = remoteirc.users[remoteuser].nick
        newnick = normalizeNick(irc, remotenet, nick, oldnick=args['oldnick'])
        irc.proto.nickClient(irc, target, newnick)
    else:
        # Somebody else on the network (not a PyLink client) had a nick collision;
        # relay this as a nick change appropriately.
        handle_nick(irc, target, 'SAVE', {'oldnick': None, 'newnick': target})

utils.add_hook(handle_save, "SAVE")

@utils.add_cmd
def linked(irc, source, args):
    """takes no arguments.

    Returns a list of channels shared across the relay."""
    networks = list(utils.networkobjects.keys())
    networks.remove(irc.name)
    s = 'Connected networks: \x02%s\x02 %s' % (irc.name, ' '.join(networks))
    utils.msg(irc, source, s)
    # Sort relay DB by channel name, and then sort.
    for k, v in sorted(db.items(), key=lambda channel: channel[0][1]):
        s = '\x02%s%s\x02 ' % k
        if v['links']:
            s += ' '.join([''.join(link) for link in v['links']])
        else:
            s += '(no relays yet)'
        utils.msg(irc, source, s)

def handle_away(irc, numeric, command, args):
    for netname, user in relayusers[(irc.name, numeric)].items():
        remoteirc = utils.networkobjects[netname]
        remoteirc.proto.awayClient(remoteirc, user, args['text'])
utils.add_hook(handle_away, 'AWAY')<|MERGE_RESOLUTION|>--- conflicted
+++ resolved
@@ -670,17 +670,9 @@
             u = getRemoteUser(irc, remoteirc, user)
             # Only join users if they aren't already joined. This prevents op floods
             # on charybdis from all the SJOINing.
-<<<<<<< HEAD
-            if u not in remoteirc.channels[channel].users:
-                if ts < rts:
-                    prefixes = getPrefixModes(irc, remoteirc, channel, user)
-                else:
-                    prefixes = ''
-=======
             if u not in remoteirc.channels[remotechan].users:
                 ts = irc.channels[channel].ts
                 prefixes = getPrefixModes(irc, remoteirc, channel, user)
->>>>>>> dd91b7e5
                 userpair = (prefixes, u)
                 queued_users.append(userpair)
                 log.debug('(%s) relayJoins: joining %s to %s%s', irc.name, userpair, remoteirc.name, remotechan)
