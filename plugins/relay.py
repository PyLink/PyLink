--- conflicted
+++ resolved
@@ -738,16 +738,14 @@
             if burst or len(queued_users) > 1 or queued_users[0][0]:
                 modes = get_supported_cmodes(irc, remoteirc, channel, irc.channels[channel].modes)
 
-<<<<<<< HEAD
-=======
                 # Subtract any mode delta modes from this burst
-                relay = db[get_relay((irc.name, channel))]
+                relay = db[get_relay(irc, channel)]
                 modedelta_modes = relay.get('modedelta')
                 if modedelta_modes:
-                    # Check if the target is a leaf channel: if so, add the mode delta modes to the target mode set.
-                    # Otherwise, subtract this mode set (otherwise, leaf channel modes will apply onto
-                    # the original channel.
-                    adding = (name, remotechan) in relay['links']
+                    # Check if the target is a leaf channel: if so, add the mode delta modes to the target channel.
+                    # Otherwise, subtract this set of modes, as we don't want these modes from leaves to be sent back
+                    # to the original channel.
+                    adding = (remoteirc.name, remotechan) in relay['links']
 
                     # Add this to the SJOIN mode list.
                     for mode in modedelta_modes:
@@ -755,14 +753,14 @@
                         if modechar:
                             modedelta_mode = ('+%s' % modechar, mode[1])
                             if adding:
-                                log.debug('(%s) relay.relay_joins: adding %r on %s/%s (modedelta)', irc.name, str(modedelta_mode), name, remotechan)
+                                log.debug('(%s) relay.relay_joins: adding %r on %s/%s (modedelta)', irc.name,
+                                          str(modedelta_mode), remoteirc.name, remotechan)
                                 modes.append(modedelta_mode)
                             elif modedelta_mode in modes:
-                                log.debug('(%s) relay.relay_joins: removing %r on %s/%s (modedelta)', irc.name, str(modedelta_mode), name, remotechan)
+                                log.debug('(%s) relay.relay_joins: removing %r on %s/%s (modedelta)', irc.name,
+                                          str(modedelta_mode), remoteirc.name, remotechan)
                                 modes.remove(modedelta_mode)
 
-                rsid = get_remote_sid(remoteirc, irc)
->>>>>>> 2e5cccc3
                 if rsid:
                     remoteirc.sjoin(rsid, remotechan, queued_users, ts=ts, modes=modes)
             else:
@@ -2413,113 +2411,110 @@
         if nets == '-' or not nets:
             claimed = set()
         else:
-<<<<<<< HEAD
             claimed = set(nets.split(','))
     db[relay]["claim"] = claimed
     irc.reply('CLAIM for channel \x02%s\x02 set to: %s' %
             (channel, ', '.join(claimed) or '\x1D(none)\x1D'))
-=======
-            if nets == '-' or not nets:
-                claimed = set()
-            else:
-                claimed = set(nets.split(','))
-            db[relay]["claim"] = claimed
-            irc.reply('CLAIM for channel \x02%s\x02 set to: %s' %
-                    (channel, ', '.join(claimed) or '\x1D(none)\x1D'))
 
 @utils.add_cmd
 def modedelta(irc, source, args):
     """<channel> [<named modes>]
 
     Sets the relay mode delta for the given channel: a list of named mode pairs to apply on leaf
-    channels, but not the host network. This may be helpful in fighting spam if leaf networks
+    channels, but not the host network.
+
+    This may be helpful in fighting spam if leaf networks
     don't police it as well as your own (e.g. you can set +R with this).
 
     Mode names are defined using PyLink named modes, and not IRC mode characters: you can find a
     list of channel named modes and the characters they map to on different IRCds at
-    https://github.com/GLolol/PyLink/blob/master/docs/technical/channel-modes.csv
+
+    https://raw.githack.com/GLolol/PyLink/devel/docs/modelists/channel-modes.html
 
     Examples of setting modes:
+
         modedelta #channel regonly
+
         modedelta #channel regonly inviteonly
+
         modedelta #channel key,supersecret sslonly
+
         modedelta #channel -
 
     If no modes are given, this shows the mode delta for the channel.
+
     A single hyphen (-) can also be given as a list of modes to disable the mode delta
     and remove any mode deltas from relay leaves.
     """
     try:
-        channel = irc.toLower(args[0])
+        channel = irc.to_lower(args[0])
     except IndexError:
         irc.error("Not enough arguments. Needs 1-2: channel, list of modes (optional).")
         return
 
-    permissions.checkPermissions(irc, source, ['relay.modedelta'])
+    permissions.check_permissions(irc, source, ['relay.modedelta'])
 
     # We override get_relay() here to limit the search to the current network.
     relay = (irc.name, channel)
-    with db_lock:
-        if relay not in db:
-            irc.error('No relay %r exists on this network (this command must be run on the '
-                      'network this channel was created on).' % channel)
+    if relay not in db:
+        irc.error('No relay %r exists on this network (this command must be run on the '
+                  'network this channel was created on).' % channel)
+        return
+
+    target_modes = []
+    old_modes = []
+    if '-' in args[1:]:  # - given to clear the list
+        try:
+            # Keep track of the
+            old_modes = db[relay]['modedelta']
+            del db[relay]['modedelta']
+        except KeyError:
+            irc.error('No mode delta exists for %r.' % channel)
             return
-
-        target_modes = []
-        old_modes = []
-        if '-' in args[1:]:  # - given to clear the list
-            try:
-                # Keep track of the
-                old_modes = db[relay]['modedelta']
-                del db[relay]['modedelta']
-            except KeyError:
-                irc.error('No mode delta exists for %r.' % channel)
-                return
-            else:
-                irc.reply('Cleared the mode delta for %r.' % channel)
         else:
-            modes = []
-            for modepair in map(str.lower, args[1:]):
-                # Construct mode pairs given the initial query.
-                m = modepair.split(',', 1)
-                if len(m) == 1:
-                    m.append(None)
-                modes.append(m)
-
-            if modes:
-                old_modes = db[relay].get('modedelta', [])
-                db[relay]['modedelta'] = target_modes = modes
-                log.debug('channel: %s', str(channel))
-                irc.reply('Set the mode delta for \x02%s\x02 to: %s' % (channel, modes))
-            else: # No modes given, so show the list.
-                irc.reply('Mode delta for channel \x02%s\x02 is set to: %s' %
-                          (channel, db[relay].get('modedelta') or '\x1D(none)\x1D'))
-
-        # Add to target_modes all former modedelta modes that don't have a positive equivalent
-        # Note: We only check for (modechar, modedata) and not for (+modechar, modedata) here
-        # internally, but the actual filtering below checks for both?
-        modedelta_diff = [('-%s' % modepair[0], modepair[1]) for modepair in old_modes if
-                          modepair not in target_modes]
-        target_modes += modedelta_diff
-        for chanpair in db[relay]['links']:
-            remotenet, remotechan = chanpair
-            remoteirc = world.networkobjects.get(remotenet)
-            if not remoteirc:
-                continue
-
-            remote_modes = []
-            # For each leaf channel, unset the old mode delta and set the new one
-            # if applicable.
-            log.debug('(%s) modedelta target modes for %s/%s: %s', irc.name, remotenet, remotechan, target_modes)
-            for modepair in target_modes:
-                modeprefix = modepair[0][0]
-                if modeprefix not in '+-':  # Assume + if no prefix was given.
-                    modeprefix = '+'
-                modename = modepair[0].lstrip('+-')
-                mchar = remoteirc.cmodes.get(modename)
-                if mchar:
-                    remote_modes.append(('%s%s' % (modeprefix, mchar), modepair[1]))
-            if remote_modes:
-                log.debug('(%s) Sending modedelta modes %s to %s/%s', irc.name, remote_modes, remotenet, remotechan)
-                remoteirc.proto.mode(remoteirc.pseudoclient.uid, remotechan, remote_modes)
->>>>>>> 2e5cccc3
+            irc.reply('Cleared the mode delta for %r.' % channel)
+    else:
+        modes = []
+        for modepair in map(str.lower, args[1:]):
+            # Construct mode pairs given the initial query.
+            m = modepair.split(',', 1)
+            if len(m) == 1:
+                m.append(None)
+            modes.append(m)
+
+        if modes:
+            old_modes = db[relay].get('modedelta', [])
+            db[relay]['modedelta'] = target_modes = modes
+            log.debug('channel: %s', str(channel))
+            irc.reply('Set the mode delta for \x02%s\x02 to: %s' % (channel, modes))
+        else: # No modes given, so show the list.
+            irc.reply('Mode delta for channel \x02%s\x02 is set to: %s' %
+                      (channel, db[relay].get('modedelta') or '\x1D(none)\x1D'))
+
+    # Add to target_modes all former modedelta modes that don't have a positive equivalent
+    # Note: We only check for (modechar, modedata) and not for (+modechar, modedata) here
+    # internally, but the actual filtering below checks for both?
+    modedelta_diff = [('-%s' % modepair[0], modepair[1]) for modepair in old_modes if
+                      modepair not in target_modes]
+    target_modes += modedelta_diff
+    for chanpair in db[relay]['links']:
+        remotenet, remotechan = chanpair
+        remoteirc = world.networkobjects.get(remotenet)
+        if not remoteirc:
+            continue
+
+        remote_modes = []
+        # For each leaf channel, unset the old mode delta and set the new one
+        # if applicable.
+        log.debug('(%s) modedelta target modes for %s/%s: %s', irc.name, remotenet, remotechan, target_modes)
+        for modepair in target_modes:
+            modeprefix = modepair[0][0]
+            if modeprefix not in '+-':  # Assume + if no prefix was given.
+                modeprefix = '+'
+            modename = modepair[0].lstrip('+-')
+            mchar = remoteirc.cmodes.get(modename)
+            if mchar:
+                remote_modes.append(('%s%s' % (modeprefix, mchar), modepair[1]))
+        if remote_modes:
+            log.debug('(%s) Sending modedelta modes %s to %s/%s', irc.name, remote_modes, remotenet, remotechan)
+            remoteirc.mode(remoteirc.pseudoclient.uid, remotechan, remote_modes)