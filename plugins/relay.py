# relay.py: PyLink Relay plugin
import sys
import os
sys.path.append(os.path.dirname(os.path.dirname(os.path.abspath(__file__))))
import pickle
import sched
import threading
import string
from collections import defaultdict

import utils
from log import log
from conf import confname

dbname = "pylinkrelay"
if confname != 'pylink':
    dbname += '-%s' % confname
dbname += '.db'

relayusers = defaultdict(dict)
spawnlocks = defaultdict(threading.Lock)

def relayWhoisHandlers(irc, target):
    user = irc.users[target]
    orig = getLocalUser(irc, target)
    if orig:
        network, remoteuid = orig
        remotenick = utils.networkobjects[network].users[remoteuid].nick
        return [320, "%s :is a remote user connected via PyLink Relay. Home "
                     "network: %s; Home nick: %s" % (user.nick, network,
                                                     remotenick)]
utils.whois_handlers.append(relayWhoisHandlers)

def normalizeNick(irc, netname, nick, separator=None, oldnick=''):
    separator = separator or irc.serverdata.get('separator') or "/"
    log.debug('(%s) normalizeNick: using %r as separator.', irc.name, separator)

    orig_nick = nick
    protoname = irc.proto.__name__
    maxnicklen = irc.maxnicklen
    if not protoname.startswith(('insp', 'unreal')):
        # Charybdis doesn't allow / in usernames, and will quit with
        # a protocol violation if there is one.
        separator = separator.replace('/', '|')
        nick = nick.replace('/', '|')
    if nick.startswith(tuple(string.digits)):
        # On TS6 IRCds, nicks that start with 0-9 are only allowed if
        # they match the UID of the originating server. Otherwise, you'll
        # get nasty protocol violations!
        nick = '_' + nick
    tagnicks = True

    suffix = separator + netname
    nick = nick[:maxnicklen]
    # Maximum allowed length of a nickname.
    allowedlength = maxnicklen - len(suffix)
    # If a nick is too long, the real nick portion must be cut off, but the
    # /network suffix must remain the same.

    nick = nick[:allowedlength]
    nick += suffix
    # FIXME: factorize
    while utils.nickToUid(irc, nick) or utils.nickToUid(irc, oldnick) and not \
            isRelayClient(irc, utils.nickToUid(irc, nick)):
        # The nick we want exists? Darn, create another one then, but only if
        # the target isn't an internal client!
        # Increase the separator length by 1 if the user was already tagged,
        # but couldn't be created due to a nick conflict.
        # This can happen when someone steals a relay user's nick.
        new_sep = separator + separator[-1]
        log.debug('(%s) normalizeNick: using %r as new_sep.', irc.name, separator)
        nick = normalizeNick(irc, netname, orig_nick, separator=new_sep)
    finalLength = len(nick)
    assert finalLength <= maxnicklen, "Normalized nick %r went over max " \
        "nick length (got: %s, allowed: %s!" % (nick, finalLength, maxnicklen)

    return nick

def loadDB():
    global db
    try:
        with open(dbname, "rb") as f:
            db = pickle.load(f)
    except (ValueError, IOError):
        log.exception("Relay: failed to load links database %s"
            ", creating a new one in memory...", dbname)
        db = {}

def exportDB(reschedule=False):
    scheduler = utils.schedulers.get('relaydb')
    if reschedule and scheduler:
        scheduler.enter(30, 1, exportDB, argument=(True,))
    log.debug("Relay: exporting links database to %s", dbname)
    with open(dbname, 'wb') as f:
        pickle.dump(db, f, protocol=4)

@utils.add_cmd
def save(irc, source, args):
    """takes no arguments.

    Saves the relay database to disk."""
    if utils.isOper(irc, source):
        exportDB()
        utils.msg(irc, source, 'Done.')
    else:
        utils.msg(irc, source, 'Error: you are not authenticated!')
        return

def getPrefixModes(irc, remoteirc, channel, user):
    modes = ''
    for pmode in ('owner', 'admin', 'op', 'halfop', 'voice'):
        if pmode in remoteirc.cmodes:  # Mode supported by IRCd
            mlist = irc.channels[channel].prefixmodes[pmode+'s']
            log.debug('(%s) getPrefixModes: checking if %r is in %s list: %r',
                      irc.name, user, pmode, mlist)
            if user in mlist:
                modes += remoteirc.cmodes[pmode]
    return modes

def getRemoteUser(irc, remoteirc, user, spawnIfMissing=True):
    # If the user (stored here as {('netname', 'UID'):
    # {'network1': 'UID1', 'network2': 'UID2'}}) exists, don't spawn it
    # again!
    try:
        if user == irc.pseudoclient.uid:
            return remoteirc.pseudoclient.uid
    except AttributeError:  # Network hasn't been initialized yet?
        pass
    with spawnlocks[irc.name]:
        try:
            u = relayusers[(irc.name, user)][remoteirc.name]
        except KeyError:
            userobj = irc.users.get(user)
            if userobj is None or (not spawnIfMissing) or (not remoteirc.connected.is_set()):
                # The query wasn't actually a valid user, or the network hasn't
                # been connected yet... Oh well!
                return
            nick = normalizeNick(remoteirc, irc.name, userobj.nick)
            # Truncate idents at 10 characters, because TS6 won't like them otherwise!
            ident = userobj.ident[:10]
            # Ditto hostname at 64 chars.
            host = userobj.host[:64]
            realname = userobj.realname
            modes = getSupportedUmodes(irc, remoteirc, userobj.modes)
            u = remoteirc.proto.spawnClient(remoteirc, nick, ident=ident,
                                            host=host, realname=realname,
                                            modes=modes, ts=userobj.ts).uid
            remoteirc.users[u].remote = (irc.name, user)
            away = userobj.away
            if away:
                remoteirc.proto.awayClient(remoteirc, u, away)
        relayusers[(irc.name, user)][remoteirc.name] = u
        return u

def getLocalUser(irc, user, targetirc=None):
    """<irc object> <pseudoclient uid> [<target irc object>]

    Returns a tuple with the home network name and the UID of the original
    user that <pseudoclient uid> was spawned for, where <pseudoclient uid>
    is the UID of a PyLink relay dummy client.

    If <target irc object> is specified, returns the UID of the pseudoclient
    representing the original user on the target network, similar to what
    getRemoteUser() does."""
    # First, iterate over everyone!
    try:
        remoteuser = irc.users[user].remote
    except (AttributeError, KeyError):
        remoteuser = None
    log.debug('(%s) getLocalUser: remoteuser set to %r (looking up %s/%s).', irc.name, remoteuser, user, irc.name)
    if remoteuser:
        # If targetirc is given, we'll return simply the UID of the user on the
        # target network, if it exists. Otherwise, we'll return a tuple
        # with the home network name and the original user's UID.
        sourceobj = utils.networkobjects.get(remoteuser[0])
        if targetirc and sourceobj:
            if remoteuser[0] == targetirc.name:
                # The user we found's home network happens to be the one being
                # requested; just return the UID then.
                return remoteuser[1]
            # Otherwise, use getRemoteUser to find our UID.
            res = getRemoteUser(sourceobj, targetirc, remoteuser[1], spawnIfMissing=False)
            log.debug('(%s) getLocalUser: targetirc found, getting %r as remoteuser for %r (looking up %s/%s).', irc.name, res, remoteuser[1], user, irc.name)
            return res
        else:
            return remoteuser

def findRelay(chanpair):
    if chanpair in db:  # This chanpair is a shared channel; others link to it
        return chanpair
    # This chanpair is linked *to* a remote channel
    for name, dbentry in db.items():
        if chanpair in dbentry['links']:
            return name

def findRemoteChan(irc, remoteirc, channel):
    query = (irc.name, channel)
    remotenetname = remoteirc.name
    chanpair = findRelay(query)
    if chanpair is None:
        return
    if chanpair[0] == remotenetname:
        return chanpair[1]
    else:
        for link in db[chanpair]['links']:
            if link[0] == remotenetname:
                return link[1]

def initializeChannel(irc, channel):
    # We're initializing a relay that already exists. This can be done at
    # ENDBURST, or on the LINK command.
    c = irc.channels[channel]
    relay = findRelay((irc.name, channel))
    log.debug('(%s) initializeChannel being called on %s', irc.name, channel)
    log.debug('(%s) initializeChannel: relay pair found to be %s', irc.name, relay)
    queued_users = []
    if relay:
        all_links = db[relay]['links'].copy()
        all_links.update((relay,))
        log.debug('(%s) initializeChannel: all_links: %s', irc.name, all_links)
        # Iterate over all the remote channels linked in this relay.
        for link in all_links:
            modes = []
            remotenet, remotechan = link
            if remotenet == irc.name:
                continue
            remoteirc = utils.networkobjects.get(remotenet)
            if remoteirc is None:
                continue
            rc = remoteirc.channels[remotechan]
            if not (remoteirc.connected.is_set() and findRemoteChan(remoteirc, irc, remotechan)):
                continue  # They aren't connected, don't bother!
            # Join their (remote) users and set their modes.
            relayJoins(remoteirc, remotechan, rc.users,
                       rc.ts, rc.modes)
            relayModes(irc, remoteirc, irc.sid, channel)
            topic = remoteirc.channels[relay[1]].topic
            # Only update the topic if it's different from what we already have,
            # and topic bursting is complete.
            if remoteirc.channels[channel].topicset and topic != irc.channels[channel].topic:
                irc.proto.topicServer(irc, irc.sid, channel, topic)

        log.debug('(%s) initializeChannel: joining our users: %s', irc.name, c.users)
        # After that's done, we'll send our users to them.
        relayJoins(irc, channel, c.users, c.ts, c.modes)
        irc.proto.joinClient(irc, irc.pseudoclient.uid, channel)

def handle_join(irc, numeric, command, args):
    channel = args['channel']
    if not findRelay((irc.name, channel)):
        # No relay here, return.
        return
    modes = args['modes']
    ts = args['ts']
    users = set(args['users'])
    relayJoins(irc, channel, users, ts, modes)
utils.add_hook(handle_join, 'JOIN')

def handle_quit(irc, numeric, command, args):
    ouruser = numeric
    for netname, user in relayusers[(irc.name, numeric)].copy().items():
        remoteirc = utils.networkobjects[netname]
        remoteirc.proto.quitClient(remoteirc, user, args['text'])
    del relayusers[(irc.name, ouruser)]
utils.add_hook(handle_quit, 'QUIT')

def handle_squit(irc, numeric, command, args):
    users = args['users']
    for user in users:
        log.debug('(%s) relay handle_squit: sending handle_quit on %s', irc.name, user)
        handle_quit(irc, user, command, {'text': '*.net *.split'})
utils.add_hook(handle_squit, 'SQUIT')

def handle_nick(irc, numeric, command, args):
    for netname, user in relayusers[(irc.name, numeric)].items():
        remoteirc = utils.networkobjects[netname]
        newnick = normalizeNick(remoteirc, irc.name, args['newnick'])
        if remoteirc.users[user].nick != newnick:
            remoteirc.proto.nickClient(remoteirc, user, newnick)
utils.add_hook(handle_nick, 'NICK')

def handle_part(irc, numeric, command, args):
    channels = args['channels']
    text = args['text']
    # Don't allow the PyLink client PARTing to be relayed.
    if numeric == irc.pseudoclient.uid:
        return
    for channel in channels:
        for netname, user in relayusers[(irc.name, numeric)].copy().items():
            remoteirc = utils.networkobjects[netname]
            remotechan = findRemoteChan(irc, remoteirc, channel)
            if remotechan is None:
                continue
            remoteirc.proto.partClient(remoteirc, user, remotechan, text)
            if not remoteirc.users[user].channels:
                remoteirc.proto.quitClient(remoteirc, user, 'Left all shared channels.')
                del relayusers[(irc.name, numeric)][remoteirc.name]
utils.add_hook(handle_part, 'PART')

def handle_privmsg(irc, numeric, command, args):
    notice = (command == 'NOTICE')
    target = args['target']
    text = args['text']
    if target == irc.pseudoclient.uid:
        return
    relay = findRelay((irc.name, target))
    remoteusers = relayusers[(irc.name, numeric)]
    # HACK: Don't break on sending to @#channel or similar.
    try:
        prefix, target = target.split('#', 1)
    except ValueError:
        prefix = ''
    else:
        target = '#' + target
    log.debug('(%s) relay privmsg: prefix is %r, target is %r', irc.name, prefix, target)
    if utils.isChannel(target) and relay and numeric not in irc.channels[target].users:
        # The sender must be in the target channel to send messages over the relay;
        # it's the only way we can make sure they have a spawned client on ALL
        # of the linked networks. This affects -n channels too; see
        # https://github.com/GLolol/PyLink/issues/91 for an explanation of why.
        utils.msg(irc, numeric, 'Error: You must be in %r in order to send '
                  'messages over the relay.' % target, notice=True)
        return
    if utils.isChannel(target):
        for netname, user in relayusers[(irc.name, numeric)].items():
            remoteirc = utils.networkobjects[netname]
            real_target = findRemoteChan(irc, remoteirc, target)
            if not real_target:
                continue
            real_target = prefix + real_target
            if notice:
                remoteirc.proto.noticeClient(remoteirc, user, real_target, text)
            else:
                remoteirc.proto.messageClient(remoteirc, user, real_target, text)
    else:
        remoteuser = getLocalUser(irc, target)
        if remoteuser is None:
            return
        homenet, real_target = remoteuser
        # For PMs, we must be on a common channel with the target.
        # Otherwise, the sender doesn't have a client representing them
        # on the remote network, and we won't have anything to send our
        # messages from.
        if homenet not in remoteusers.keys():
            utils.msg(irc, numeric, 'Error: you must be in a common channel '
                      'with %r in order to send messages.' % \
                      irc.users[target].nick, notice=True)
            return
        remoteirc = utils.networkobjects[homenet]
        user = getRemoteUser(irc, remoteirc, numeric, spawnIfMissing=False)
        if notice:
            remoteirc.proto.noticeClient(remoteirc, user, real_target, text)
        else:
            remoteirc.proto.messageClient(remoteirc, user, real_target, text)
utils.add_hook(handle_privmsg, 'PRIVMSG')
utils.add_hook(handle_privmsg, 'NOTICE')

def handle_kick(irc, source, command, args):
    channel = args['channel']
    target = args['target']
    text = args['text']
    kicker = source
    kicker_modes = getPrefixModes(irc, irc, channel, kicker)
    relay = findRelay((irc.name, channel))
    # Don't allow kicks to the PyLink client to be relayed.
    if relay is None or target == irc.pseudoclient.uid:
        return
    for name, remoteirc in utils.networkobjects.items():
        if irc.name == name or not remoteirc.connected.is_set():
            continue
        remotechan = findRemoteChan(irc, remoteirc, channel)
        log.debug('(%s) Relay kick: remotechan for %s on %s is %s', irc.name, channel, name, remotechan)
        if remotechan is None:
            continue
        real_kicker = getRemoteUser(irc, remoteirc, kicker, spawnIfMissing=False)
        log.debug('(%s) Relay kick: real kicker for %s on %s is %s', irc.name, kicker, name, real_kicker)
        if not isRelayClient(irc, target):
            log.debug('(%s) Relay kick: target %s is NOT an internal client', irc.name, target)
            # Both the target and kicker are external clients; i.e.
            # they originate from the same network. We won't have
            # to filter this; the uplink IRCd will handle it appropriately,
            # and we'll just follow.
            real_target = getRemoteUser(irc, remoteirc, target, spawnIfMissing=False)
            log.debug('(%s) Relay kick: real target for %s is %s', irc.name, target, real_target)
        else:
            log.debug('(%s) Relay kick: target %s is an internal client, going to look up the real user', irc.name, target)
            real_target = getLocalUser(irc, target, targetirc=remoteirc)
            log.debug('(%s) Relay kick: kicker_modes are %r', irc.name, kicker_modes)
            if irc.name not in db[relay]['claim'] and not \
                    any([mode in kicker_modes for mode in ('y', 'q', 'a', 'o', 'h')]):
                log.debug('(%s) Relay kick: kicker %s is not opped... We should rejoin the target user %s', irc.name, kicker, real_target)
                # Home network is not in the channel's claim AND the kicker is not
                # opped. We won't propograte the kick then.
                # TODO: make the check slightly more advanced: i.e. halfops can't
                # kick ops, admins can't kick owners, etc.
                modes = getPrefixModes(remoteirc, irc, remotechan, real_target)
                # Join the kicked client back with its respective modes.
                irc.proto.sjoinServer(irc, irc.sid, remotechan, [(modes, target)])
                if kicker in irc.users:
                    utils.msg(irc, kicker, "This channel is claimed; your kick to "
                                           "%s has been blocked because you are not "
                                           "(half)opped." % channel, notice=True)
                return

        if not real_target:
            return
        # Propogate the kick!
        if real_kicker:
            log.debug('(%s) Relay kick: Kicking %s from channel %s via %s on behalf of %s/%s', irc.name, real_target, remotechan,real_kicker, kicker, irc.name)
            remoteirc.proto.kickClient(remoteirc, real_kicker,
                                       remotechan, real_target, text)
        else:
            # Kick originated from a server, or the kicker isn't in any
            # common channels with the target relay network.
            log.debug('(%s) Relay kick: Kicking %s from channel %s via %s on behalf of %s/%s', irc.name, real_target, remotechan,remoteirc.sid, kicker, irc.name)
            try:
                if kicker in irc.servers:
                    kname = irc.servers[kicker].name
                else:
                    kname = irc.users.get(kicker).nick
                text = "(%s/%s) %s" % (kname, irc.name, text)
            except AttributeError:
                text = "(<unknown kicker>@%s) %s" % (irc.name, text)
            remoteirc.proto.kickServer(remoteirc, remoteirc.sid,
                                       remotechan, real_target, text)

<<<<<<< HEAD
    if isRelayClient(irc, target) and not irc.users[target].channels:
        irc.proto.quitClient(irc, target, 'Left all shared channels.')
=======
    if target != irc.pseudoclient.uid and not irc.users[target].channels:
>>>>>>> dd91b7e5
        remoteuser = getLocalUser(irc, target)
        del relayusers[remoteuser][irc.name]
        irc.proto.quitClient(irc, target, 'Left all shared channels.')

utils.add_hook(handle_kick, 'KICK')

def handle_chgclient(irc, source, command, args):
    target = args['target']
    if args.get('newhost'):
        field = 'HOST'
        text = args['newhost']
    elif args.get('newident'):
        field = 'IDENT'
        text = args['newident']
    elif args.get('newgecos'):
        field = 'GECOS'
        text = args['newgecos']
    if field:
        for netname, user in relayusers[(irc.name, target)].items():
            remoteirc = utils.networkobjects[netname]
            try:
                remoteirc.proto.updateClient(remoteirc, user, field, text)
            except NotImplementedError:  # IRCd doesn't support changing the field we want
                log.debug('(%s) Ignoring changing field %r of %s on %s (for %s/%s);'
                          ' remote IRCd doesn\'t support it', irc.name, field,
                          user, target, netname, irc.name)
                continue

for c in ('CHGHOST', 'CHGNAME', 'CHGIDENT'):
    utils.add_hook(handle_chgclient, c)

whitelisted_cmodes = {'admin', 'allowinvite', 'autoop', 'ban', 'banexception',
                      'blockcolor', 'halfop', 'invex', 'inviteonly', 'key',
                      'limit', 'moderated', 'noctcp', 'noextmsg', 'nokick',
                      'noknock', 'nonick', 'nonotice', 'op', 'operonly',
                      'opmoderated', 'owner', 'private', 'regonly',
                      'regmoderated', 'secret', 'sslonly', 'adminonly',
                      'stripcolor', 'topiclock', 'voice'}
whitelisted_umodes = {'bot', 'hidechans', 'hideoper', 'invisible', 'oper',
                      'regdeaf', 'u_stripcolor', 'u_noctcp', 'wallops'}
def relayModes(irc, remoteirc, sender, channel, modes=None):
    remotechan = findRemoteChan(irc, remoteirc, channel)
    log.debug('(%s) Relay mode: remotechan for %s on %s is %s', irc.name, channel, irc.name, remotechan)
    if remotechan is None:
        return
    if modes is None:
        modes = irc.channels[channel].modes
        log.debug('(%s) Relay mode: channel data for %s%s: %s', irc.name, remoteirc.name, remotechan, remoteirc.channels[remotechan])
    supported_modes = []
    log.debug('(%s) Relay mode: initial modelist for %s is %s', irc.name, channel, modes)
    for modepair in modes:
        try:
            prefix, modechar = modepair[0]
        except ValueError:
            modechar = modepair[0]
            prefix = '+'
        arg = modepair[1]
        # Iterate over every mode see whether the remote IRCd supports
        # this mode, and what its mode char for it is (if it is different).
        for name, m in irc.cmodes.items():
            supported_char = None
            if modechar == m:
                supported_char = remoteirc.cmodes.get(name)
                if supported_char is None:
                    break
                if name not in whitelisted_cmodes:
                    log.debug("(%s) Relay mode: skipping mode (%r, %r) because "
                              "it isn't a whitelisted (safe) mode for relay.",
                              irc.name, modechar, arg)
                    break
                if modechar in irc.prefixmodes:
                    # This is a prefix mode (e.g. +o). We must coerse the argument
                    # so that the target exists on the remote relay network.
                    log.debug("(%s) Relay mode: coersing argument of (%r, %r) "
                              "for network %r.",
                              irc.name, modechar, arg, remoteirc.name)
                    # If the target is a remote user, get the real target
                    # (original user).
                    arg = getLocalUser(irc, arg, targetirc=remoteirc) or \
                        getRemoteUser(irc, remoteirc, arg, spawnIfMissing=False)
                    log.debug("(%s) Relay mode: argument found as (%r, %r) "
                              "for network %r.",
                              irc.name, modechar, arg, remoteirc.name)
                    oplist = remoteirc.channels[remotechan].prefixmodes[name+'s']
                    log.debug("(%s) Relay mode: list of %ss on %r is: %s",
                              irc.name, name, remotechan, oplist)
                    if prefix == '+' and arg in oplist:
                        # Don't set prefix modes that are already set.
                        log.debug("(%s) Relay mode: skipping setting %s on %s/%s because it appears to be already set.",
                                  irc.name, name, arg, remoteirc.name)
                        break
                supported_char = remoteirc.cmodes.get(name)
            if supported_char:
                final_modepair = (prefix+supported_char, arg)
                if name in ('ban', 'banexception', 'invex') and not utils.isHostmask(arg):
                    # Don't add bans that don't match n!u@h syntax!
                    log.debug("(%s) Relay mode: skipping mode (%r, %r) because it doesn't match nick!user@host syntax.",
                              irc.name, modechar, arg)
                    break
                # Don't set modes that are already set, to prevent floods on TS6
                # where the same mode can be set infinite times.
                if prefix == '+' and final_modepair in remoteirc.channels[remotechan].modes:
                    log.debug("(%s) Relay mode: skipping setting mode (%r, %r) on %s%s because it appears to be already set.",
                              irc.name, supported_char, arg, remoteirc.name, remotechan)
                    break
                supported_modes.append(final_modepair)
    log.debug('(%s) Relay mode: final modelist (sending to %s%s) is %s', irc.name, remoteirc.name, remotechan, supported_modes)
    # Don't send anything if there are no supported modes left after filtering.
    if supported_modes:
        # Check if the sender is a user; remember servers are allowed to set modes too.
        if sender in irc.users:
            u = getRemoteUser(irc, remoteirc, sender, spawnIfMissing=False)
            if u:
                remoteirc.proto.modeClient(remoteirc, u, remotechan, supported_modes)
        else:
            remoteirc.proto.modeServer(remoteirc, remoteirc.sid, remotechan, supported_modes)

def getSupportedUmodes(irc, remoteirc, modes):
    supported_modes = []
    for modepair in modes:
        try:
            prefix, modechar = modepair[0]
        except ValueError:
            modechar = modepair[0]
            prefix = '+'
        arg = modepair[1]
        for name, m in irc.umodes.items():
            supported_char = None
            if modechar == m:
                if name not in whitelisted_umodes:
                    log.debug("(%s) getSupportedUmodes: skipping mode (%r, %r) because "
                              "it isn't a whitelisted (safe) mode for relay.",
                              irc.name, modechar, arg)
                    break
                supported_char = remoteirc.umodes.get(name)
            if supported_char:
                supported_modes.append((prefix+supported_char, arg))
                break
        else:
            log.debug("(%s) getSupportedUmodes: skipping mode (%r, %r) because "
                      "the remote network (%s)'s IRCd (%s) doesn't support it.",
                      irc.name, modechar, arg, remoteirc.name, irc.proto.__name__)
    return supported_modes

def handle_mode(irc, numeric, command, args):
    target = args['target']
    modes = args['modes']
    for name, remoteirc in utils.networkobjects.items():
        if irc.name == name or not remoteirc.connected.is_set():
            continue
        if utils.isChannel(target):
            relayModes(irc, remoteirc, numeric, target, modes)
        else:
            modes = getSupportedUmodes(irc, remoteirc, modes)
            remoteuser = getRemoteUser(irc, remoteirc, target, spawnIfMissing=False)
            if remoteuser is None:
                continue
            remoteirc.proto.modeClient(remoteirc, remoteuser, remoteuser, modes)

utils.add_hook(handle_mode, 'MODE')

def handle_topic(irc, numeric, command, args):
    channel = args['channel']
    topic = args['topic']
    for name, remoteirc in utils.networkobjects.items():
        if irc.name == name or not remoteirc.connected.is_set():
            continue

        remotechan = findRemoteChan(irc, remoteirc, channel)
        # Don't send if the remote topic is the same as ours.
        if remotechan is None or topic == remoteirc.channels[remotechan].topic:
            continue
        # This might originate from a server too.
        remoteuser = getRemoteUser(irc, remoteirc, numeric, spawnIfMissing=False)
        if remoteuser:
            remoteirc.proto.topicClient(remoteirc, remoteuser, remotechan, topic)
        else:
            remoteirc.proto.topicServer(remoteirc, remoteirc.sid, remotechan, topic)
utils.add_hook(handle_topic, 'TOPIC')

def handle_kill(irc, numeric, command, args):
    target = args['target']
    userdata = args['userdata']
    realuser = getLocalUser(irc, target)
    log.debug('(%s) relay handle_kill: realuser is %r', irc.name, realuser)
    # Target user was remote:
    if realuser and realuser[0] != irc.name:
        # We don't allow killing over the relay, so we must respawn the affected
        # client and rejoin it to its channels.
        del relayusers[realuser][irc.name]
        remoteirc = utils.networkobjects[realuser[0]]
        for channel in remoteirc.channels:
            remotechan = findRemoteChan(remoteirc, irc, channel)
            if remotechan:
                modes = getPrefixModes(remoteirc, irc, remotechan, realuser[1])
                log.debug('(%s) relay handle_kill: userpair: %s, %s', irc.name, modes, realuser)
                client = getRemoteUser(remoteirc, irc, realuser[1])
                irc.proto.sjoinServer(irc, irc.sid, remotechan, [(modes, client)])
        if userdata and numeric in irc.users:
            utils.msg(irc, numeric, "Your kill to %s has been blocked "
                                    "because PyLink does not allow killing"
                                    " users over the relay at this time." % \
                                    userdata.nick, notice=True)
    # Target user was local.
    else:
        # IMPORTANT: some IRCds (charybdis) don't send explicit QUIT messages
        # for locally killed clients, while others (inspircd) do!
        # If we receive a user object in 'userdata' instead of None, it means
        # that the KILL hasn't been handled by a preceding QUIT message.
        if userdata:
            handle_quit(irc, target, 'KILL', {'text': args['text']})

utils.add_hook(handle_kill, 'KILL')

def isRelayClient(irc, user):
    try:
        if irc.users[user].remote:
            # Is the .remote attribute set? If so, don't relay already
            # relayed clients; that'll trigger an endless loop!
            return True
    except (KeyError, AttributeError):  # Nope, it isn't.
        pass
    return False

def relayJoins(irc, channel, users, ts, modes):
    for name, remoteirc in utils.networkobjects.items():
        queued_users = []
        if name == irc.name or not remoteirc.connected.is_set():
            # Don't relay things to their source network...
            continue
        remotechan = findRemoteChan(irc, remoteirc, channel)
        if remotechan is None:
            # If there is no link on our network for the user, don't
            # bother spawning it.
            continue
        log.debug('(%s) relayJoins: got %r for users', irc.name, users)
        for user in users.copy():
            if isRelayClient(irc, user):
                # Don't clone relay clients; that'll cause some bad, bad
                # things to happen.
                return
            log.debug('Okay, spawning %s/%s everywhere', user, irc.name)
            assert user in irc.users, "(%s) How is this possible? %r isn't in our user database." % (irc.name, user)
            u = getRemoteUser(irc, remoteirc, user)
            # Only join users if they aren't already joined. This prevents op floods
            # on charybdis from all the SJOINing.
            if u not in remoteirc.channels[remotechan].users:
                ts = irc.channels[channel].ts
                prefixes = getPrefixModes(irc, remoteirc, channel, user)
                userpair = (prefixes, u)
                queued_users.append(userpair)
                log.debug('(%s) relayJoins: joining %s to %s%s', irc.name, userpair, remoteirc.name, remotechan)
            else:
                log.debug('(%s) relayJoins: not joining %s to %s%s; they\'re already there!', irc.name,
                          u, remoteirc.name, remotechan)
        if queued_users:
            remoteirc.proto.sjoinServer(remoteirc, remoteirc.sid, remotechan, queued_users, ts=ts)
        relayModes(irc, remoteirc, irc.sid, channel, modes)

def relayPart(irc, channel, user):
    for name, remoteirc in utils.networkobjects.items():
        if name == irc.name or not remoteirc.connected.is_set():
            # Don't relay things to their source network...
            continue
        remotechan = findRemoteChan(irc, remoteirc, channel)
        log.debug('(%s) relayPart: looking for %s/%s on %s', irc.name, user, irc.name, remoteirc.name)
        log.debug('(%s) relayPart: remotechan found as %s', irc.name, remotechan)
        remoteuser = getRemoteUser(irc, remoteirc, user, spawnIfMissing=False)
        log.debug('(%s) relayPart: remoteuser for %s/%s found as %s', irc.name, user, irc.name, remoteuser)
        if remotechan is None or remoteuser is None:
            continue
        remoteirc.proto.partClient(remoteirc, remoteuser, remotechan, 'Channel delinked.')
        if isRelayClient(remoteirc, remoteuser) and not remoteirc.users[remoteuser].channels:
            remoteirc.proto.quitClient(remoteirc, remoteuser, 'Left all shared channels.')
            del relayusers[(irc.name, user)][remoteirc.name]

def removeChannel(irc, channel):
    if irc is None:
        return
    if channel not in map(str.lower, irc.serverdata['channels']):
        irc.proto.partClient(irc, irc.pseudoclient.uid, channel)
    relay = findRelay((irc.name, channel))
    if relay:
        for user in irc.channels[channel].users.copy():
            if not isRelayClient(irc, user):
                relayPart(irc, channel, user)
            # Don't ever part the main client from any of its autojoin channels.
            else:
                if user == irc.pseudoclient.uid and channel in \
                        irc.serverdata['channels']:
                    continue
                irc.proto.partClient(irc, user, channel, 'Channel delinked.')
                # Don't ever quit it either...
                if user != irc.pseudoclient.uid and not irc.users[user].channels:
                    remoteuser = getLocalUser(irc, user)
                    del relayusers[remoteuser][irc.name]
                    irc.proto.quitClient(irc, user, 'Left all shared channels.')

@utils.add_cmd
def create(irc, source, args):
    """<channel>

    Creates the channel <channel> over the relay."""
    try:
        channel = args[0].lower()
    except IndexError:
        utils.msg(irc, source, "Error: not enough arguments. Needs 1: channel.")
        return
    if not utils.isChannel(channel):
        utils.msg(irc, source, 'Error: invalid channel %r.' % channel)
        return
    if source not in irc.channels[channel].users:
        utils.msg(irc, source, 'Error: you must be in %r to complete this operation.' % channel)
        return
    if not utils.isOper(irc, source):
        utils.msg(irc, source, 'Error: you must be opered in order to complete this operation.')
        return
    db[(irc.name, channel)] = {'claim': [irc.name], 'links': set(), 'blocked_nets': set()}
    initializeChannel(irc, channel)
    utils.msg(irc, source, 'Done.')

@utils.add_cmd
def destroy(irc, source, args):
    """<channel>

    Removes <channel> from the relay, delinking all networks linked to it."""
    try:
        channel = args[0].lower()
    except IndexError:
        utils.msg(irc, source, "Error: not enough arguments. Needs 1: channel.")
        return
    if not utils.isChannel(channel):
        utils.msg(irc, source, 'Error: invalid channel %r.' % channel)
        return
    if not utils.isOper(irc, source):
        utils.msg(irc, source, 'Error: you must be opered in order to complete this operation.')
        return

    entry = (irc.name, channel)
    if entry in db:
        for link in db[entry]['links']:
            removeChannel(utils.networkobjects.get(link[0]), link[1])
        removeChannel(irc, channel)
        del db[entry]
        utils.msg(irc, source, 'Done.')
    else:
        utils.msg(irc, source, 'Error: no such relay %r exists.' % channel)
        return

@utils.add_cmd
def link(irc, source, args):
    """<remotenet> <channel> <local channel>

    Links channel <channel> on <remotenet> over the relay to <local channel>.
    If <local channel> is not specified, it defaults to the same name as <channel>."""
    try:
        channel = args[1].lower()
        remotenet = args[0].lower()
    except IndexError:
        utils.msg(irc, source, "Error: not enough arguments. Needs 2-3: remote netname, channel, local channel name (optional).")
        return
    try:
        localchan = args[2].lower()
    except IndexError:
        localchan = channel
    for c in (channel, localchan):
        if not utils.isChannel(c):
            utils.msg(irc, source, 'Error: invalid channel %r.' % c)
            return
    if source not in irc.channels[localchan].users:
        utils.msg(irc, source, 'Error: you must be in %r to complete this operation.' % localchan)
        return
    if not utils.isOper(irc, source):
        utils.msg(irc, source, 'Error: you must be opered in order to complete this operation.')
        return
    if remotenet not in utils.networkobjects:
        utils.msg(irc, source, 'Error: no network named %r exists.' % remotenet)
        return
    localentry = findRelay((irc.name, localchan))
    if localentry:
        utils.msg(irc, source, 'Error: channel %r is already part of a relay.' % localchan)
        return
    try:
        entry = db[(remotenet, channel)]
    except KeyError:
        utils.msg(irc, source, 'Error: no such relay %r exists.' % channel)
        return
    else:
        for link in entry['links']:
            if link[0] == irc.name:
                utils.msg(irc, source, "Error: remote channel '%s%s' is already"
                                       " linked here as %r." % (remotenet,
                                                                channel, link[1]))
                return
        entry['links'].add((irc.name, localchan))
        initializeChannel(irc, localchan)
        utils.msg(irc, source, 'Done.')

@utils.add_cmd
def delink(irc, source, args):
    """<local channel> [<network>]

    Delinks channel <local channel>. <network> must and can only be specified if you are on the host network for <local channel>, and allows you to pick which network to delink.
    To remove a relay entirely, use the 'destroy' command instead."""
    try:
        channel = args[0].lower()
    except IndexError:
        utils.msg(irc, source, "Error: not enough arguments. Needs 1-2: channel, remote netname (optional).")
        return
    try:
        remotenet = args[1].lower()
    except IndexError:
        remotenet = None
    if not utils.isOper(irc, source):
        utils.msg(irc, source, 'Error: you must be opered in order to complete this operation.')
        return
    if not utils.isChannel(channel):
        utils.msg(irc, source, 'Error: invalid channel %r.' % channel)
        return
    entry = findRelay((irc.name, channel))
    if entry:
        if entry[0] == irc.name:  # We own this channel.
            if not remotenet:
                utils.msg(irc, source, "Error: You must select a network to "
                          "delink, or use the 'destroy' command to remove "
                          "this relay entirely (it was created on the current "
                          "network).")
                return
            else:
               for link in db[entry]['links'].copy():
                    if link[0] == remotenet:
                        removeChannel(utils.networkobjects.get(remotenet), link[1])
                        db[entry]['links'].remove(link)
        else:
            removeChannel(irc, channel)
            db[entry]['links'].remove((irc.name, channel))
        utils.msg(irc, source, 'Done.')
    else:
        utils.msg(irc, source, 'Error: no such relay %r.' % channel)

def initializeAll(irc):
    log.debug('(%s) initializeAll: waiting for utils.started', irc.name)
    utils.started.wait()
    for chanpair, entrydata in db.items():
        network, channel = chanpair
        initializeChannel(irc, channel)
        for link in entrydata['links']:
            network, channel = link
            initializeChannel(irc, channel)

def main():
    loadDB()
    utils.schedulers['relaydb'] = scheduler = sched.scheduler()
    scheduler.enter(30, 1, exportDB, argument=(True,))
    # Thread this because exportDB() queues itself as part of its
    # execution, in order to get a repeating loop.
    thread = threading.Thread(target=scheduler.run)
    thread.daemon = True
    thread.start()

def handle_endburst(irc, numeric, command, args):
    if numeric == irc.uplink:
        initializeAll(irc)
utils.add_hook(handle_endburst, "ENDBURST")

def handle_disconnect(irc, numeric, command, args):
    for k, v in relayusers.copy().items():
        if irc.name in v:
            del relayusers[k][irc.name]
        if k[0] == irc.name:
            handle_quit(irc, k[1], 'PYLINK_DISCONNECT', {'text': 'Home network lost connection.'})

utils.add_hook(handle_disconnect, "PYLINK_DISCONNECT")

def handle_save(irc, numeric, command, args):
    target = args['target']
    realuser = getLocalUser(irc, target)
    log.debug('(%s) relay handle_save: %r got in a nick collision! Real user: %r',
                  irc.name, target, realuser)
    if isRelayClient(irc, target) and realuser:
        # Nick collision!
        # It's one of our relay clients; try to fix our nick to the next
        # available normalized nick.
        remotenet, remoteuser = realuser
        remoteirc = utils.networkobjects[remotenet]
        nick = remoteirc.users[remoteuser].nick
        newnick = normalizeNick(irc, remotenet, nick, oldnick=args['oldnick'])
        irc.proto.nickClient(irc, target, newnick)
    else:
        # Somebody else on the network (not a PyLink client) had a nick collision;
        # relay this as a nick change appropriately.
        handle_nick(irc, target, 'SAVE', {'oldnick': None, 'newnick': target})

utils.add_hook(handle_save, "SAVE")

@utils.add_cmd
def linked(irc, source, args):
    """takes no arguments.

    Returns a list of channels shared across the relay."""
    networks = list(utils.networkobjects.keys())
    networks.remove(irc.name)
    s = 'Connected networks: \x02%s\x02 %s' % (irc.name, ' '.join(networks))
    utils.msg(irc, source, s)
    # Sort relay DB by channel name, and then sort.
    for k, v in sorted(db.items(), key=lambda channel: channel[0][1]):
        s = '\x02%s%s\x02 ' % k
        if v['links']:
            s += ' '.join([''.join(link) for link in v['links']])
        else:
            s += '(no relays yet)'
        utils.msg(irc, source, s)

def handle_away(irc, numeric, command, args):
    for netname, user in relayusers[(irc.name, numeric)].items():
        remoteirc = utils.networkobjects[netname]
        remoteirc.proto.awayClient(remoteirc, user, args['text'])
utils.add_hook(handle_away, 'AWAY')<|MERGE_RESOLUTION|>--- conflicted
+++ resolved
@@ -424,12 +424,7 @@
             remoteirc.proto.kickServer(remoteirc, remoteirc.sid,
                                        remotechan, real_target, text)
 
-<<<<<<< HEAD
     if isRelayClient(irc, target) and not irc.users[target].channels:
-        irc.proto.quitClient(irc, target, 'Left all shared channels.')
-=======
-    if target != irc.pseudoclient.uid and not irc.users[target].channels:
->>>>>>> dd91b7e5
         remoteuser = getLocalUser(irc, target)
         del relayusers[remoteuser][irc.name]
         irc.proto.quitClient(irc, target, 'Left all shared channels.')
