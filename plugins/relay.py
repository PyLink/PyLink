# relay.py: PyLink Relay plugin
import pickle
import time
import threading
import string
from collections import defaultdict

from pylinkirc import utils, world, conf, structures
from pylinkirc.log import log
from pylinkirc.coremods import permissions

### GLOBAL (statekeeping) VARIABLES
relayusers = defaultdict(dict)
relayservers = defaultdict(dict)
spawnlocks = defaultdict(threading.RLock)
spawnlocks_servers = defaultdict(threading.RLock)
db_lock = threading.RLock()

dbname = utils.getDatabaseName('pylinkrelay')
datastore = structures.PickleDataStore('pylinkrelay', dbname)
db = datastore.store

default_permissions = {"*!*@*": ['relay.linked'],
                       "$ircop": ['relay.create', 'relay.linkacl*',
                                  'relay.destroy', 'relay.link', 'relay.delink',
                                  'relay.claim']}

### INTERNAL FUNCTIONS

def initialize_all(irc):
    """Initializes all relay channels for the given IRC object."""

    # Wait for all IRC objects to be created first. This prevents
    # relay servers from being spawned too early (before server authentication),
    # which would break connections.
    world.started.wait(2)

    with db_lock:
        for chanpair, entrydata in db.items():
            # Iterate over all the channels stored in our relay links DB.
            network, channel = chanpair

            # Initialize each relay channel on their home network, and on every linked one too.
            initialize_channel(irc, channel)
            for link in entrydata['links']:
                network, channel = link
                initialize_channel(irc, channel)

def main(irc=None):
    """Main function, called during plugin loading at start."""
    log.debug('relay.main: loading links database')
    datastore.load()

    permissions.addDefaultPermissions(default_permissions)

    if irc is not None:
        # irc is defined when the plugin is reloaded. Otherwise, it means that we've just started the
        # server. Iterate over all connected networks and initialize their relay users.
        for ircobj in world.networkobjects.values():
            if ircobj.connected.is_set():
                initialize_all(ircobj)

    log.debug('relay.main: finished initialization sequence')

def die(sourceirc):
    """Deinitialize PyLink Relay by quitting all relay clients and saving the
    relay DB."""

    # For every connected network:
    for irc in world.networkobjects.values():
        # 1) SQUIT every relay subserver.
        for server, sobj in irc.servers.copy().items():
            if hasattr(sobj, 'remote'):
                irc.proto.squit(irc.sid, server, text="Relay plugin unloaded.")

    # 2) Clear our internal servers and users caches.
    relayservers.clear()
    relayusers.clear()

    # 3) Unload our permissions.
    permissions.removeDefaultPermissions(default_permissions)

    # 4) Save the database and quit.
    datastore.die()

allowed_chars = string.digits + string.ascii_letters + '/^|\\-_[]{}`'
fallback_separator = '|'
def normalize_nick(irc, netname, nick, times_tagged=0, uid=''):
    """
    Creates a normalized nickname for the given nick suitable for introduction to a remote network
    (as a relay client).

    UID is optional for checking regular nick changes, to make sure that the sender doesn't get
    marked as nick-colliding with itself.
    """

    # Get the nick/net separator
    separator = irc.serverdata.get('separator') or \
        conf.conf.get('relay', {}).get('separator') or "/"

    # Figure out whether we tag nicks or not.
    if times_tagged == 0:
        if conf.conf.get('relay', {}).get('tag_nicks', True):
            times_tagged = 1
        else:
            forcetag_nicks = conf.conf.get('relay', {}).get('forcetag_nicks', [])
            log.debug('(%s) relay.normalize_nick: checking if globs %s match %s.', irc.name, forcetag_nicks, nick)
            for glob in forcetag_nicks:
                if irc.matchHost(glob, nick):
                    # User matched a nick to force tag nicks for. Tag them.
                    times_tagged = 1
                    break

    log.debug('(%s) relay.normalize_nick: using %r as separator.', irc.name, separator)
    orig_nick = nick
    protoname = irc.protoname
    maxnicklen = irc.maxnicklen

    # Charybdis, IRCu, etc. don't allow / in nicks, and will SQUIT with a protocol
    # violation if it sees one. Or it might just ignore the client introduction and
    # cause bad desyncs.
    protocol_allows_slashes = protoname.startswith(('insp', 'unreal', 'clientbot')) or \
        irc.serverdata.get('relay_force_slashes')

    if '/' not in separator or not protocol_allows_slashes:
        separator = separator.replace('/', fallback_separator)
        nick = nick.replace('/', fallback_separator)

    if nick.startswith(tuple(string.digits+'-')):
        # On TS6 IRCds, nicks that start with 0-9 are only allowed if
        # they match the UID of the originating server. Otherwise, you'll
        # get nasty protocol violation SQUITs!
        # Nicks starting with - are likewise not valid.
        nick = '_' + nick

    # Maximum allowed length that relay nicks may have, minus the /network tag if used.
    allowedlength = maxnicklen

    # Track how many times the given nick has been tagged. If this is 0, no tag is used.
    # If this is 1, a /network tag is added. Otherwise, keep adding one character to the
    # separator: GLolol -> GLolol/net1 -> GLolol//net1 -> ...
    if times_tagged >= 1:
        suffix = "%s%s%s" % (separator[0]*times_tagged, separator[1:], netname)
        allowedlength -= len(suffix)

    # If a nick is too long, the real nick portion will be cut off, but the
    # /network suffix MUST remain the same.
    nick = nick[:allowedlength]
    if times_tagged >= 1:
        nick += suffix

    # Loop over every character in the nick, making sure that it only contains valid
    # characters.
    for char in nick:
        if char not in allowed_chars:
            nick = nick.replace(char, fallback_separator)

    while irc.nickToUid(nick) and irc.nickToUid(nick) != uid:
        # The nick we want exists: Increase the separator length by 1 if the user was already
        # tagged, but couldn't be created due to a nick conflict. This can happen when someone
        # steals a relay user's nick.
        # However, if a user is changing from, say, a long, cut-off nick to another long, cut-off
        # nick, we would skip tagging the nick twice if they originate from the same UID.
        times_tagged += 1
        log.debug('(%s) relay.normalize_nick: nick %r is in use; incrementing times tagged to %s.',
                  irc.name, nick, times_tagged)
        nick = normalize_nick(irc, netname, orig_nick, times_tagged=times_tagged, uid=uid)

    finalLength = len(nick)
    assert finalLength <= maxnicklen, "Normalized nick %r went over max " \
        "nick length (got: %s, allowed: %s!)" % (nick, finalLength, maxnicklen)

    return nick

def normalize_host(irc, host):
    """Creates a normalized hostname for the given host suitable for
    introduction to a remote network (as a relay client)."""
    log.debug('(%s) relay.normalize_host: IRCd=%s, host=%s', irc.name, irc.protoname, host)

    allowed_chars = string.ascii_letters + string.digits + '-.:'
    if irc.protoname in ('inspircd', 'ts6', 'clientbot', 'nefarious'):
        # UnrealIRCd and IRCd-Hybrid don't allow slashes in hostnames
<<<<<<< HEAD
        host = host.replace('/', '.')
    if irc.protoname in ('ts6', 'ratbox'):
        # TS6 doesn't allow _ in hosts.
        host = host.replace('_', '.')

    host = host.replace('\x03', '')  # Strip colours
    host = host.replace('\x02', '')  # Strip bold
    host = host.replace('\x1f', '')  # Strip underline
    host = host.replace('\x1d', '')  # Strip italic
    host = host.replace('\x0f', '')  # Strip color reset
    host = host.replace('\x16', '')  # Strip reverse color
    # And no, I'm not supporting colours in hosts. Screw your IRCd-breaking patches if you think
    # this is cool. -GL
=======
        allowed_chars += '/'

    if irc.protoname in ('inspircd', 'clientbot', 'nefarious', 'unreal'):
        # The above IRCds allow _ in hostnames, while TS6-like IRCds do not.
        allowed_chars += '_'

    for char in host:
        if char not in allowed_chars:
            host = host.replace(char, '-')
>>>>>>> c09fce34

    return host[:63]  # Limit hosts to 63 chars for best compatibility

def get_prefix_modes(irc, remoteirc, channel, user, mlist=None):
    """
    Fetches all prefix modes for a user in a channel that are supported by the
    remote IRC network given.

    Optionally, an mlist argument can be given to look at an earlier state of
    the channel, e.g. for checking the op status of a mode setter before their
    modes are processed and added to the channel state.
    """
    modes = ''

    if user in irc.channels[channel].users:
        # Iterate over the the prefix modes for relay supported by the remote IRCd.
        # Note: reverse the order so prefix modes are bursted in their traditional order
        # (e.g. owner before op before halfop). TODO: SJOIN modes should probably be
        # consistently sorted IRCd-side.
        for pmode in reversed(irc.channels[channel].getPrefixModes(user, prefixmodes=mlist)):
            if pmode in remoteirc.cmodes:
                modes += remoteirc.cmodes[pmode]
    return modes

def spawn_relay_server(irc, remoteirc):
    irc.connected.wait(5)
    try:
        # ENDBURST is delayed by 3 secs on supported IRCds to prevent
        # triggering join-flood protection and the like.
        suffix = conf.conf.get('relay', {}).get('server_suffix', 'relay')
        # Strip any leading or trailing .'s
        suffix = suffix.strip('.')
        sid = irc.proto.spawnServer('%s.%s' % (remoteirc.name, suffix),
                                    desc="PyLink Relay network - %s" %
                                    (remoteirc.serverdata.get('netname')\
                                    or remoteirc.name), endburst_delay=3)
    except ValueError:  # Network not initialized yet, or a server name conflict.
        log.exception('(%s) Failed to spawn server for %r (possible jupe?):',
                      irc.name, remoteirc.name)
        # We will just bail here. Disconnect the bad network.
        irc.disconnect()
        return

    # Mark the server as a relay server
    irc.servers[sid].remote = remoteirc.name

    # Assign the newly spawned server as our relay server for the target net.
    relayservers[irc.name][remoteirc.name] = sid

    return sid

def get_remote_sid(irc, remoteirc):
    """Gets the remote server SID representing remoteirc on irc, spawning
    it if it doesn't exist."""

    log.debug('(%s) Grabbing spawnlocks_servers[%s]', irc.name, irc.name)
    if spawnlocks_servers[irc.name].acquire(5):
        try:
            sid = relayservers[irc.name][remoteirc.name]
        except KeyError:
            log.debug('(%s) get_remote_sid: %s.relay doesn\'t have a known SID, spawning.', irc.name, remoteirc.name)
            sid = spawn_relay_server(irc, remoteirc)

        log.debug('(%s) get_remote_sid: got %s for %s.relay', irc.name, sid, remoteirc.name)
        if sid not in irc.servers:
            log.debug('(%s) get_remote_sid: SID %s for %s.relay doesn\'t exist, respawning', irc.name, sid, remoteirc.name)
            # Our stored server doesn't exist anymore. This state is probably a holdover from a netsplit,
            # so let's refresh it.
            sid = spawn_relay_server(irc, remoteirc)
        elif sid in irc.servers and irc.servers[sid].remote != remoteirc.name:
            log.debug('(%s) get_remote_sid: %s.relay != %s.relay, respawning', irc.name, irc.servers[sid].remote, remoteirc.name)
            sid = spawn_relay_server(irc, remoteirc)

        log.debug('(%s) get_remote_sid: got %s for %s.relay (round 2)', irc.name, sid, remoteirc.name)
        spawnlocks_servers[irc.name].release()
        return sid

def spawn_relay_user(irc, remoteirc, user, times_tagged=0):
    userobj = irc.users.get(user)
    if userobj is None:
        # The query wasn't actually a valid user, or the network hasn't
        # been connected yet... Oh well!
        return
    nick = normalize_nick(remoteirc, irc.name, userobj.nick, times_tagged=times_tagged)
    # Truncate idents at 10 characters, because TS6 won't like them otherwise!
    ident = userobj.ident[:10]
    # Normalize hostnames
    host = normalize_host(remoteirc, userobj.host)
    realname = userobj.realname
    modes = set(get_supported_umodes(irc, remoteirc, userobj.modes))
    opertype = ''
    if ('o', None) in userobj.modes:
        if hasattr(userobj, 'opertype'):
            # InspIRCd's special OPERTYPE command; this is mandatory
            # and setting of umode +/-o will fail unless this
            # is used instead. This also sets an oper type for
            # the user, which is used in WHOIS, etc.

            # If an opertype exists for the user, add " (remote)"
            # for the relayed clone, so that it shows in whois.
            # Janus does this too. :)
            log.debug('(%s) relay.get_remote_user: setting OPERTYPE of client for %r to %s',
                      irc.name, user, userobj.opertype)
            opertype = userobj.opertype + ' (remote)'
        else:
            opertype = 'IRC Operator (remote)'
        # Set hideoper on remote opers, to prevent inflating
        # /lusers and various /stats
        hideoper_mode = remoteirc.umodes.get('hideoper')
        try:
            use_hideoper = conf.conf['relay']['hideoper']
        except KeyError:
            use_hideoper = True
        if hideoper_mode and use_hideoper:
            modes.add((hideoper_mode, None))

    rsid = get_remote_sid(remoteirc, irc)
    if not rsid:
        log.error('(%s) spawn_relay_user: aborting user spawn for %s/%s @ %s (failed to retrieve a '
                  'working SID).', irc.name, user, nick, remoteirc.name)
        return
    try:
        showRealIP = conf.conf['relay']['show_ips'] and not \
                     irc.serverdata.get('relay_no_ips') and not \
                     remoteirc.serverdata.get('relay_no_ips')
    except KeyError:
        showRealIP = False
    if showRealIP:
        ip = userobj.ip
        realhost = userobj.realhost
    else:
        realhost = None
        ip = '0.0.0.0'

    u = remoteirc.proto.spawnClient(nick, ident=ident, host=host, realname=realname, modes=modes,
                                    opertype=opertype, server=rsid, ip=ip, realhost=realhost).uid
    try:
        remoteirc.users[u].remote = (irc.name, user)
        remoteirc.users[u].opertype = opertype
        away = userobj.away
        if away:
            remoteirc.proto.away(u, away)
    except KeyError:
        # User got killed somehow while we were setting options on it.
        # This is probably being done by the uplink, due to something like an
        # invalid nick, etc.
        raise

    relayusers[(irc.name, user)][remoteirc.name] = u
    return u

def get_remote_user(irc, remoteirc, user, spawnIfMissing=True, times_tagged=0):
    """
    Gets the UID of the relay client requested on the target network (remoteirc),
    spawning one if it doesn't exist and spawnIfMissing is True."""

    # Wait until the network is working before trying to spawn anything.
    irc.connected.wait(5)

    # Don't spawn clones for registered service bots.
    sbot = irc.getServiceBot(user)
    if sbot:
        return sbot.uids.get(remoteirc.name)

    log.debug('(%s) Grabbing spawnlocks[%s]', irc.name, irc.name)
    if spawnlocks[irc.name].acquire(5):
        # Be sort-of thread safe: lock the user spawns for the current net first.
        u = None
        try:
            # Look up the existing user, stored here as dict entries in the format:
            # {('ournet', 'UID'): {'remotenet1': 'UID1', 'remotenet2': 'UID2'}}
            u = relayusers[(irc.name, user)][remoteirc.name]
        except KeyError:
            # User doesn't exist. Spawn a new one if requested.
            if spawnIfMissing:
                u = spawn_relay_user(irc, remoteirc, user, times_tagged=times_tagged)

        # This is a sanity check to make sure netsplits and other state resets
        # don't break the relayer. If it turns out there was a client in our relayusers
        # cache for the requested UID, but it doesn't match the request,
        # assume it was a leftover from the last split and replace it with a new one.
        if u and ((u not in remoteirc.users) or remoteirc.users[u].remote != (irc.name, user)):
            u = spawn_relay_user(irc, remoteirc, user, times_tagged=times_tagged)

        spawnlocks[irc.name].release()

        return u

def get_orig_user(irc, user, targetirc=None):
    """
    Given the UID of a relay client, returns a tuple of the home network name
    and original UID of the user it was spawned for.

    If targetirc is given, get_remote_user() is called to get the relay client
    representing the original user on that target network."""

    try:
        remoteuser = irc.users[user].remote
    except (AttributeError, KeyError):
        remoteuser = None
    log.debug('(%s) relay.get_orig_user: remoteuser set to %r (looking up %s/%s).',
              irc.name, remoteuser, user, irc.name)
    if remoteuser:
        # If targetirc is given, we'll return simply the UID of the user on the
        # target network, if it exists. Otherwise, we'll return a tuple
        # with the home network name and the original user's UID.
        sourceobj = world.networkobjects.get(remoteuser[0])
        if targetirc and sourceobj:
            if remoteuser[0] == targetirc.name:
                # The user we found's home network happens to be the one being
                # requested; just return the UID then.
                return remoteuser[1]
            # Otherwise, use get_remote_user to find our UID.
            res = get_remote_user(sourceobj, targetirc, remoteuser[1],
                                spawnIfMissing=False)
            log.debug('(%s) relay.get_orig_user: targetirc found as %s, getting %r as '
                      'remoteuser for %r (looking up %s/%s).', irc.name, targetirc.name,
                      res, remoteuser[1], user, irc.name)
            return res
        else:
            return remoteuser

def get_relay(chanpair):
    """Finds the matching relay entry name for the given (network name, channel)
    pair, if one exists."""
    with db_lock:
        if chanpair in db:  # This chanpair is a shared channel; others link to it
            return chanpair
        # This chanpair is linked *to* a remote channel
        for name, dbentry in db.items():
            if chanpair in dbentry['links']:
                return name

def get_remote_channel(irc, remoteirc, channel):
    """Returns the linked channel name for the given channel on remoteirc,
    if one exists."""
    query = (irc.name, channel)
    remotenetname = remoteirc.name
    chanpair = get_relay(query)
    if chanpair is None:
        return
    if chanpair[0] == remotenetname:
        return chanpair[1]
    else:
        with db_lock:
            for link in db[chanpair]['links']:
                if link[0] == remotenetname:
                    return link[1]

def initialize_channel(irc, channel):
    """Initializes a relay channel (merge local/remote users, set modes, etc.)."""
    # We're initializing a relay that already exists. This can be done at
    # ENDBURST, or on the LINK command.
    relay = get_relay((irc.name, channel))
    log.debug('(%s) relay.initialize_channel being called on %s', irc.name, channel)
    log.debug('(%s) relay.initialize_channel: relay pair found to be %s', irc.name, relay)
    queued_users = []
    if relay:
        with db_lock:
            all_links = db[relay]['links'].copy()
            all_links.update((relay,))
        log.debug('(%s) relay.initialize_channel: all_links: %s', irc.name, all_links)

        # Iterate over all the remote channels linked in this relay.
        for link in all_links:
            remotenet, remotechan = link
            if remotenet == irc.name:  # If the network is us, skip.
                continue
            remoteirc = world.networkobjects.get(remotenet)

            if remoteirc is None:
                # Remote network doesn't have an IRC object; e.g. it was removed
                # from the config. Skip this.
                continue
            rc = remoteirc.channels[remotechan]

            if not (remoteirc.connected.is_set() and get_remote_channel(remoteirc, irc, remotechan)):
                continue  # Remote network isn't connected.

            # Join their (remote) users and set their modes.
            relay_joins(remoteirc, remotechan, rc.users, rc.ts)
            topic = remoteirc.channels[remotechan].topic

            # Only update the topic if it's different from what we already have,
            # and topic bursting is complete.
            if remoteirc.channels[remotechan].topicset and topic != irc.channels[channel].topic:
                irc.proto.topicBurst(irc.sid, channel, topic)

        # Send our users and channel modes to the other nets
        log.debug('(%s) relay.initialize_channel: joining our (%s) users: %s', irc.name, remotenet, irc.channels[channel].users)
        relay_joins(irc, channel, irc.channels[channel].users, irc.channels[channel].ts)

        world.services['pylink'].join(irc, channel)

def remove_channel(irc, channel):
    """Destroys a relay channel by parting all of its users."""
    if irc is None:
        return

    if channel not in map(str.lower, irc.serverdata.get('channels', [])):
        world.services['pylink'].extra_channels[irc.name].discard(channel)
        if irc.pseudoclient:
            irc.proto.part(irc.pseudoclient.uid, channel, 'Channel delinked.')

    relay = get_relay((irc.name, channel))
    if relay:
        for user in irc.channels[channel].users.copy():
            if not isRelayClient(irc, user):
                relay_part(irc, channel, user)
            # Don't ever part the main client from any of its autojoin channels.
            else:
                if user == irc.pseudoclient.uid and channel in \
                        irc.serverdata.get('channels', []):
                    continue
                irc.proto.part(user, channel, 'Channel delinked.')
                # Don't ever quit it either...
                if user != irc.pseudoclient.uid and not irc.users[user].channels:
                    remoteuser = get_orig_user(irc, user)
                    del relayusers[remoteuser][irc.name]
                    irc.proto.quit(user, 'Left all shared channels.')

def check_claim(irc, channel, sender, chanobj=None):
    """
    Checks whether the sender of a kick/mode change passes CLAIM checks for
    a given channel. This returns True if any of the following criteria are met:

    1) No relay exists for the channel in question.
    2) The originating network is the one that created the relay.
    3) The CLAIM list for the relay in question is empty.
    4) The originating network is in the CLAIM list for the relay in question.
    5) The sender is halfop or above in the channel.
    6) The sender is a PyLink client/server (checks are suppressed in this case).
    """
    relay = get_relay((irc.name, channel))
    try:
        mlist = chanobj.prefixmodes
    except AttributeError:
        mlist = None

    sender_modes = get_prefix_modes(irc, irc, channel, sender, mlist=mlist)
    log.debug('(%s) relay.check_claim: sender modes (%s/%s) are %s (mlist=%s)', irc.name,
              sender, channel, sender_modes, mlist)

    # XXX: stop hardcoding modes to check for and support mlist in isHalfopPlus and friends
    with db_lock:
        return (not relay) or irc.name == relay[0] or not db[relay]['claim'] or \
            irc.name in db[relay]['claim'] or \
            any([mode in sender_modes for mode in ('y', 'q', 'a', 'o', 'h')]) \
            or irc.isInternalClient(sender) or \
            irc.isInternalServer(sender)

def get_supported_umodes(irc, remoteirc, modes):
    """Given a list of user modes, filters out all of those not supported by the
    remote network."""
    supported_modes = []

    # Iterate over all mode pairs.
    for modepair in modes:
        try:
            # Get the prefix and the actual mode character (the prefix being + or -, or
            # whether we're setting or unsetting a mode)
            prefix, modechar = modepair[0]
        except ValueError:
            # If the prefix is missing, assume we're adding a mode.
            modechar = modepair[0]
            prefix = '+'

        # Get the mode argument.
        arg = modepair[1]

        # Iterate over all supported user modes for the current network.
        for name, m in irc.umodes.items():
            if name.startswith('*'):
                # XXX: Okay, we need a better place to store modetypes.
                continue

            supported_char = None

            # Mode character matches one in our list, so set that named mode
            # as the one we're trying to set. Then, look up that named mode
            # in the supported modes list for the TARGET network, and set that
            # mode character as the one we're setting, if it exists.
            if modechar == m:
                if name not in whitelisted_umodes:
                    log.debug("(%s) relay.get_supported_umodes: skipping mode (%r, %r) because "
                              "it isn't a whitelisted (safe) mode for relay.",
                              irc.name, modechar, arg)
                    break
                supported_char = remoteirc.umodes.get(name)

            if supported_char:
                supported_modes.append((prefix+supported_char, arg))
                break
        else:
            log.debug("(%s) relay.get_supported_umodes: skipping mode (%r, %r) because "
                      "the remote network (%s)'s IRCd (%s) doesn't support it.",
                      irc.name, modechar, arg, remoteirc.name,
                      remoteirc.protoname)
    return supported_modes

def isRelayClient(irc, user):
    """Returns whether the given user is a relay client."""
    try:
        if irc.users[user].remote:
            # Is the .remote attribute set? If so, don't relay already
            # relayed clients; that'll trigger an endless loop!
            return True
    except AttributeError:  # Nope, it isn't.
        pass
    except KeyError:  # The user doesn't exist?!?
        return True
    return False
is_relay_client = isRelayClient

### EVENT HANDLER INTERNALS

def relay_joins(irc, channel, users, ts, burst=True):
    """
    Relays one or more users' joins from a channel to its relay links.
    """
    joined_nets = {}
    for name, remoteirc in world.networkobjects.copy().items():
        queued_users = []
        if name == irc.name or not remoteirc.connected.is_set():
            # Don't relay things to their source network...
            continue

        remotechan = get_remote_channel(irc, remoteirc, channel)
        if remotechan is None:
            # If there is no link on the current network for the channel in question,
            # just skip it
            continue

        log.debug('(%s) relay.relay_joins: got %r for users', irc.name, users)

        for user in users.copy():
            if isRelayClient(irc, user):
                # Don't clone relay clients; that'll cause bad infinite loops.
                continue

            assert user in irc.users, "(%s) relay.relay_joins: How is this possible? %r isn't in our user database." % (irc.name, user)
            u = get_remote_user(irc, remoteirc, user)

            if not u:
                continue

            if u not in remoteirc.channels[remotechan].users:
                # Note: only join users if they aren't already joined. This prevents op floods
                # on charybdis from repeated SJOINs sent for one user.

                # Fetch the known channel TS and all the prefix modes for each user. This ensures
                # the different sides of the relay are merged properly.
                if irc.protoname == 'clientbot':
                    # Special hack for clientbot: just use the remote's modes so mode changes
                    # take precendence. protocols/clientbot does not track channel TS.
                    ts = remoteirc.channels[remotechan].ts
                else:
                    ts = irc.channels[channel].ts
                prefixes = get_prefix_modes(irc, remoteirc, channel, user)

                # proto.sjoin() takes its users as a list of (prefix mode characters, UID) pairs.
                userpair = (prefixes, u)
                queued_users.append(userpair)

        if queued_users:
            # Look at whether we should relay this join as a regular JOIN, or a SJOIN.
            # SJOIN will be used if either the amount of users to join is > 1, or there are modes
            # to be set on the joining user.
            if burst or len(queued_users) > 1 or queued_users[0][0]:
                modes = get_supported_cmodes(irc, remoteirc, channel, irc.channels[channel].modes)
                rsid = get_remote_sid(remoteirc, irc)
                if rsid:
                    remoteirc.proto.sjoin(rsid, remotechan, queued_users, ts=ts, modes=modes)
            else:
                # A regular JOIN only needs the user and the channel. TS, source SID, etc., can all be omitted.
                remoteirc.proto.join(queued_users[0][1], remotechan)

            joined_nets[remoteirc] = {'channel': remotechan, 'users': [u[-1] for u in queued_users]}

    for remoteirc, hookdata in joined_nets.items():
        # HACK: Announce this JOIN as a special hook on each network, for plugins like Automode.
        remoteirc.callHooks([remoteirc.sid, 'PYLINK_RELAY_JOIN', hookdata])

def relay_part(irc, channel, user):
    """
    Relays a user part from a channel to its relay links, as part of a channel delink.
    """
    for name, remoteirc in world.networkobjects.copy().items():
        if name == irc.name or not remoteirc.connected.is_set():
            # Don't relay things to their source network...
            continue

        remotechan = get_remote_channel(irc, remoteirc, channel)
        log.debug('(%s) relay.relay_part: looking for %s/%s on %s', irc.name, user, irc.name, remoteirc.name)
        log.debug('(%s) relay.relay_part: remotechan found as %s', irc.name, remotechan)

        remoteuser = get_remote_user(irc, remoteirc, user, spawnIfMissing=False)
        log.debug('(%s) relay.relay_part: remoteuser for %s/%s found as %s', irc.name, user, irc.name, remoteuser)

        if remotechan is None or remoteuser is None:
            # If there is no relay channel on the target network, or the relay
            # user doesn't exist, just do nothing.
            continue

        # Part the relay client with the channel delinked message.
        remoteirc.proto.part(remoteuser, remotechan, 'Channel delinked.')

        # If the relay client no longer has any channels, quit them to prevent inflating /lusers.
        if isRelayClient(remoteirc, remoteuser) and not remoteirc.users[remoteuser].channels:
            remoteirc.proto.quit(remoteuser, 'Left all shared channels.')
            del relayusers[(irc.name, user)][remoteirc.name]


whitelisted_cmodes = {'admin', 'allowinvite', 'autoop', 'ban', 'banexception',
                      'blockcolor', 'halfop', 'invex', 'inviteonly', 'key',
                      'limit', 'moderated', 'noctcp', 'noextmsg', 'nokick',
                      'noknock', 'nonick', 'nonotice', 'op', 'operonly',
                      'opmoderated', 'owner', 'private', 'regonly',
                      'regmoderated', 'secret', 'sslonly', 'adminonly',
                      'stripcolor', 'topiclock', 'voice', 'flood',
                      'flood_unreal', 'joinflood', 'freetarget',
                      'noforwards', 'noinvite'}
whitelisted_umodes = {'bot', 'hidechans', 'hideoper', 'invisible', 'oper',
                      'regdeaf', 'stripcolor', 'noctcp', 'wallops',
                      'hideidle'}
clientbot_whitelisted_cmodes = {'admin', 'ban', 'banexception',
                                'halfop', 'invex', 'op', 'owner', 'voice'}
modesync_options = ('none', 'half', 'full')
def get_supported_cmodes(irc, remoteirc, channel, modes):
    """
    Filters a channel mode change to the modes supported by the target IRCd.
    """
    remotechan = get_remote_channel(irc, remoteirc, channel)
    if not remotechan:  # Not a relay channel
        return []

    # Handle Clientbot-specific mode whitelist settings
    whitelist = whitelisted_cmodes
    if remoteirc.protoname == 'clientbot' or irc.protoname == 'clientbot':
        modesync = conf.conf.get('relay', {}).get('clientbot_modesync', 'none').lower()
        if modesync not in modesync_options:
            modesync = 'none'
            log.warning('relay: Bad clientbot_modesync option %s: valid values are %s',
                        modesync, modesync_options)

        if modesync == 'none':
            return []  # Do nothing
        elif modesync == 'half':
            whitelist = clientbot_whitelisted_cmodes

    supported_modes = []
    for modepair in modes:
        try:
            prefix, modechar = modepair[0]
        except ValueError:
            modechar = modepair[0]
            prefix = '+'
        arg = modepair[1]

        # Iterate over every mode see whether the remote IRCd supports
        # this mode, and what its mode char for it is (if it is different).
        for name, m in irc.cmodes.items():
            supported_char = None
            if name.startswith('*'):
                # XXX: Okay, we need a better place to store modetypes.
                continue

            if modechar == m:

                supported_char = remoteirc.cmodes.get(name)

                if supported_char is None:
                    break

                if name not in whitelist:
                    log.debug("(%s) relay.get_supported_cmodes: skipping mode (%r, %r) because "
                              "it isn't a whitelisted (safe) mode for relay.",
                              irc.name, modechar, arg)
                    break

                if modechar in irc.prefixmodes:
                    # This is a prefix mode (e.g. +o). We must coerse the argument
                    # so that the target exists on the remote relay network.
                    log.debug("(%s) relay.get_supported_cmodes: coersing argument of (%r, %r) "
                              "for network %r.",
                              irc.name, modechar, arg, remoteirc.name)

                    # If the target is a remote user, get the real target
                    # (original user).
                    arg = get_orig_user(irc, arg, targetirc=remoteirc) or \
                        get_remote_user(irc, remoteirc, arg, spawnIfMissing=False)

                    if arg is None:
                        # Relay client for target user doesn't exist yet. Drop the mode.
                        break

                    log.debug("(%s) relay.get_supported_cmodes: argument found as (%r, %r) "
                              "for network %r.",
                              irc.name, modechar, arg, remoteirc.name)
                    oplist = remoteirc.channels[remotechan].prefixmodes[name]

                    log.debug("(%s) relay.get_supported_cmodes: list of %ss on %r is: %s",
                              irc.name, name, remotechan, oplist)

                    if prefix == '+' and arg in oplist:
                        # Don't set prefix modes that are already set.
                        log.debug("(%s) relay.get_supported_cmodes: skipping setting %s on %s/%s because it appears to be already set.",
                                  irc.name, name, arg, remoteirc.name)
                        break

                supported_char = remoteirc.cmodes.get(name)

            if supported_char:
                final_modepair = (prefix+supported_char, arg)
                if name in ('ban', 'banexception', 'invex') and not utils.isHostmask(arg):
                    # Don't add bans that don't match n!u@h syntax!
                    log.debug("(%s) relay.get_supported_cmodes: skipping mode (%r, %r) because it doesn't match nick!user@host syntax.",
                              irc.name, modechar, arg)
                    break

                # Don't set modes that are already set, to prevent floods on TS6
                # where the same mode can be set infinite times.
                if prefix == '+' and final_modepair in remoteirc.channels[remotechan].modes:
                    log.debug("(%s) relay.get_supported_cmodes: skipping setting mode (%r, %r) on %s%s because it appears to be already set.",
                              irc.name, supported_char, arg, remoteirc.name, remotechan)
                    break

                supported_modes.append(final_modepair)

    log.debug('(%s) relay.get_supported_cmodes: final modelist (sending to %s%s) is %s', irc.name, remoteirc.name, remotechan, supported_modes)
    return supported_modes

### EVENT HANDLERS

def handle_relay_whois(irc, source, command, args):
    """
    WHOIS handler for the relay plugin.
    """
    target = args['target']
    server = args['server']
    targetuser = irc.users[target]

    def wreply(num, text):
        """Convenience wrapper to return WHOIS replies."""
        # WHOIS replies are by convention prefixed with the target user's nick.
        text = '%s %s' % (targetuser.nick, text)
        irc.proto.numeric(server, num, source, text)

    def checkSendKey(infoline):
        """
        Returns whether we should send the given info line in WHOIS. This validates the
        corresponding configuration option for being either "all" or "opers"."""
        setting = conf.conf.get('relay', {}).get(infoline, '').lower()
        if setting == 'all':
            return True
        elif setting == 'opers' and irc.isOper(source, allowAuthed=False):
            return True
        return False

    # Get the real user for the WHOIS target.
    origuser = get_orig_user(irc, target)
    if origuser:
        homenet, uid = origuser
        realirc = world.networkobjects[homenet]
        realuser = realirc.users[uid]
        netname = realirc.serverdata.get('netname', homenet)

        wreply(320, ":is a remote user connected via PyLink Relay. Home network: %s; "
                    "Home nick: %s" % (netname, realuser.nick))

        if checkSendKey('whois_show_accounts') and realuser.services_account:
            # Send account information if told to and the target is logged in.
            wreply(330, "%s :is logged in (on %s) as" % (realuser.services_account, netname))

        if checkSendKey('whois_show_server') and realirc.protoname != 'clientbot':
            wreply(320, ":is actually connected via the following server:")
            realserver = realirc.getServer(uid)
            realserver = realirc.servers[realserver]
            wreply(312, "%s :%s" % (realserver.name, realserver.desc))

utils.add_hook(handle_relay_whois, 'PYLINK_CUSTOM_WHOIS')

def handle_operup(irc, numeric, command, args):
    """
    Handles setting oper types on relay clients during oper up.
    """
    newtype = args['text'] + ' (remote)'
    for netname, user in relayusers[(irc.name, numeric)].items():
        log.debug('(%s) relay.handle_opertype: setting OPERTYPE of %s/%s to %s',
                  irc.name, user, netname, newtype)
        remoteirc = world.networkobjects[netname]
        remoteirc.users[user].opertype = newtype
utils.add_hook(handle_operup, 'CLIENT_OPERED')

def handle_join(irc, numeric, command, args):
    channel = args['channel']
    if not get_relay((irc.name, channel)):
        # No relay here, return.
        return
    ts = args['ts']
    users = set(args['users'])

    claim_passed = check_claim(irc, channel, numeric)
    current_chandata = irc.channels[channel]
    chandata = args.get('channeldata')
    log.debug('(%s) relay.handle_join: claim for %s on %s: %s', irc.name, numeric, channel, claim_passed)
    log.debug('(%s) relay.handle_join: old channel data %s', irc.name, chandata)
    log.debug('(%s) relay.handle_join: current channel data %s', irc.name, current_chandata)
    if chandata and not claim_passed:
        # If the server we're receiving an SJOIN from isn't in the claim list, undo ALL attempts
        # from it to burst modes.
        # This option can prevent things like /OJOIN abuse or split riding with oper override, but
        # has the side effect of causing all prefix modes on leaf links to be lost when networks
        # split and rejoin.
        modes = []
        for user in users:
            # XXX: Find the diff of the new and old mode lists of the channel. Not pretty, but I'd
            # rather not change the 'users' format of SJOIN just for this. -GL
            try:
                oldmodes = set(chandata.getPrefixModes(user))
            except KeyError:
                # User was never in channel. Treat their mode list as empty.
                oldmodes = set()
            newmodes = set(current_chandata.getPrefixModes(user))
            modediff = newmodes - oldmodes
            log.debug('(%s) relay.handle_join: mode diff for %s on %s: %s oldmodes=%s newmodes=%s',
                      irc.name, user, channel, modediff, oldmodes, newmodes)
            for modename in modediff:
                modechar = irc.cmodes.get(modename)
                if modechar:
                    modes.append(('-%s' % modechar, user))

        if modes:
            log.debug('(%s) relay.handle_join: reverting modes on BURST: %s', irc.name, irc.joinModes(modes))
            irc.proto.mode(irc.sid, channel, modes)

    relay_joins(irc, channel, users, ts, burst=False)
utils.add_hook(handle_join, 'JOIN')
utils.add_hook(handle_join, 'PYLINK_SERVICE_JOIN')

def handle_quit(irc, numeric, command, args):
    # Lock the user spawning mechanism before proceeding, since we're going to be
    # deleting client from the relayusers cache.
    log.debug('(%s) Grabbing spawnlocks[%s]', irc.name, irc.name)
    if spawnlocks[irc.name].acquire(5):
        for netname, user in relayusers[(irc.name, numeric)].copy().items():
            remoteirc = world.networkobjects[netname]
            try:  # Try to quit the client. If this fails because they're missing, bail.
                remoteirc.proto.quit(user, args['text'])
            except LookupError:
                pass
        del relayusers[(irc.name, numeric)]
        spawnlocks[irc.name].release()

utils.add_hook(handle_quit, 'QUIT')

def handle_squit(irc, numeric, command, args):
    """
    Handles SQUITs over relay.
    """
    users = args['users']
    target = args['target']

    # Someone /SQUIT one of our relay subservers. Bad! Rejoin them!
    if target in relayservers[irc.name].values():
        sname = args['name']
        remotenet = sname.split('.', 1)[0]
        del relayservers[irc.name][remotenet]

        for userpair in relayusers:
            if userpair[0] == remotenet and irc.name in relayusers[userpair]:
                del relayusers[userpair][irc.name]

        remoteirc = world.networkobjects[remotenet]
        initialize_all(remoteirc)

    else:
        # Some other netsplit happened on the network, we'll have to fake
        # some *.net *.split quits for that.
        for user in users:
            log.debug('(%s) relay.handle_squit: sending handle_quit on %s', irc.name, user)

            try:  # Allow netsplit hiding to be toggled
                show_splits = conf.conf['relay']['show_netsplits']
            except KeyError:
                show_splits = False

            text = '*.net *.split'
            if show_splits:
                uplink = args['uplink']
                try:
                    text = '%s %s' % (irc.servers[uplink].name, args['name'])
                except (KeyError, AttributeError):
                    log.warning("(%s) relay.handle_squit: Failed to get server name for %s",
                                irc.name, uplink)

            handle_quit(irc, user, command, {'text': text})

utils.add_hook(handle_squit, 'SQUIT')

def handle_nick(irc, numeric, command, args):
    for netname, user in relayusers[(irc.name, numeric)].items():
        remoteirc = world.networkobjects[netname]
        newnick = normalize_nick(remoteirc, irc.name, args['newnick'], uid=user)
        if remoteirc.users[user].nick != newnick:
            remoteirc.proto.nick(user, newnick)
utils.add_hook(handle_nick, 'NICK')

def handle_part(irc, numeric, command, args):
    channels = args['channels']
    text = args['text']
    # Don't allow the PyLink client PARTing to be relayed.
    if numeric == irc.pseudoclient.uid:
        # For clientbot: treat forced parts to the bot as clearchan, and attempt to rejoin only
        # if it affected a relay.
        if irc.protoname == 'clientbot':
            for channel in [c for c in channels if get_relay((irc.name, c))]:
                for user in irc.channels[channel].users:
                    if (not irc.isInternalClient(user)) and (not isRelayClient(irc, user)):
                        irc.callHooks([irc.sid, 'CLIENTBOT_SERVICE_KICKED', {'channel': channel, 'target': user,
                                       'text': 'Clientbot was force parted (Reason: %s)' % text or 'None',
                                       'parse_as': 'KICK'}])
                irc.proto.join(irc.pseudoclient.uid, channel)

            return
        return

    for channel in channels:
        for netname, user in relayusers[(irc.name, numeric)].copy().items():
            remoteirc = world.networkobjects[netname]
            remotechan = get_remote_channel(irc, remoteirc, channel)
            if remotechan is None:
                continue
            remoteirc.proto.part(user, remotechan, text)
            if not remoteirc.users[user].channels:
                remoteirc.proto.quit(user, 'Left all shared channels.')
                del relayusers[(irc.name, numeric)][remoteirc.name]
utils.add_hook(handle_part, 'PART')

def handle_messages(irc, numeric, command, args):
    notice = (command in ('NOTICE', 'PYLINK_SELF_NOTICE'))
    target = args['target']
    text = args['text']
    if irc.isInternalClient(numeric) and irc.isInternalClient(target):
        # Drop attempted PMs between internal clients (this shouldn't happen,
        # but whatever).
        return

    relay = get_relay((irc.name, target))
    remoteusers = relayusers[(irc.name, numeric)]

    # HACK: Don't break on sending to @#channel or similar. TODO: This should really
    # be handled more neatly in core.
    try:
        prefix, target = target.split('#', 1)
    except ValueError:
        prefix = ''
    else:
        target = '#' + target

    if utils.isChannel(target):
        for name, remoteirc in world.networkobjects.copy().items():
            real_target = get_remote_channel(irc, remoteirc, target)

            # Don't relay anything back to the source net, or to disconnected networks
            # and networks without a relay for this channel.
            if irc.name == name or (not remoteirc.connected.is_set()) or (not real_target) \
                    or (not irc.connected.is_set()):
                continue

            user = get_remote_user(irc, remoteirc, numeric, spawnIfMissing=False)

            if not user:
                # No relay clone exists for the sender; route the message through our
                # main client.
                if numeric in irc.servers:
                    displayedname = irc.servers[numeric].name
                else:
                    displayedname = irc.users[numeric].nick

                real_text = '[from %s/%s] %s' % (displayedname, irc.name, text)
                try:
                    user = remoteirc.pseudoclient.uid
                except AttributeError:
                    # Remote main client hasn't spawned yet. Drop the message.
                    continue
                else:
                    if remoteirc.pseudoclient.uid not in remoteirc.users:
                        # Remote UID is ghosted, drop message.
                        continue

            else:
                real_text = text

            real_target = prefix + real_target
            log.debug('(%s) relay.handle_messages: sending message to %s from %s on behalf of %s',
                      irc.name, real_target, user, numeric)

            try:
                if notice:
                    remoteirc.proto.notice(user, real_target, real_text)
                else:
                    remoteirc.proto.message(user, real_target, real_text)
            except LookupError:
                # Our relay clone disappeared while we were trying to send the message.
                # This is normally due to a nick conflict with the IRCd.
                log.warning("(%s) relay: Relay client %s on %s was killed while "
                            "trying to send a message through it!", irc.name,
                            remoteirc.name, user)
                continue

    else:
        # Get the real user that the PM was meant for
        origuser = get_orig_user(irc, target)
        if origuser is None:  # Not a relay client, return
            return
        homenet, real_target = origuser

        # For PMs, we must be on a common channel with the target.
        # Otherwise, the sender doesn't have a client representing them
        # on the remote network, and we won't have anything to send our
        # messages from.
        if homenet not in remoteusers.keys():
            irc.msg(numeric, 'You must be in a common channel '
                      'with %r in order to send messages.' % \
                      irc.users[target].nick, notice=True)
            return
        remoteirc = world.networkobjects[homenet]

        if remoteirc.protoname == 'clientbot' and not conf.conf.get('relay', {}).get('allow_clientbot_pms'):
            irc.msg(numeric, 'Private messages to users connected via Clientbot have '
                    'been administratively disabled.', notice=True)
            return

        user = get_remote_user(irc, remoteirc, numeric, spawnIfMissing=False)

        try:
            if notice:
                remoteirc.proto.notice(user, real_target, text)
            else:
                remoteirc.proto.message(user, real_target, text)
        except LookupError:
            # Our relay clone disappeared while we were trying to send the message.
            # This is normally due to a nick conflict with the IRCd.
            log.warning("(%s) relay: Relay client %s on %s was killed while "
                        "trying to send a message through it!", irc.name,
                        remoteirc.name, user)
            return

for cmd in ('PRIVMSG', 'NOTICE', 'PYLINK_SELF_NOTICE', 'PYLINK_SELF_PRIVMSG'):
    utils.add_hook(handle_messages, cmd)

def handle_kick(irc, source, command, args):
    channel = args['channel']
    target = args['target']
    text = args['text']
    kicker = source
    relay = get_relay((irc.name, channel))

    # Special case for clientbot: treat kicks to the PyLink service bot as channel clear.
    if irc.protoname == 'clientbot' and irc.pseudoclient and target == irc.pseudoclient.uid:
        for user in irc.channels[channel].users:
            if (not irc.isInternalClient(user)) and (not isRelayClient(irc, user)):
                reason = "Clientbot kicked by %s (Reason: %s)" % (irc.getFriendlyName(source), text)
                irc.callHooks([irc.sid, 'CLIENTBOT_SERVICE_KICKED', {'channel': channel, 'target': user,
                               'text': reason, 'parse_as': 'KICK'}])

        return

    # Don't relay kicks to protected service bots.
    if relay is None or irc.getServiceBot(target):
        return

    origuser = get_orig_user(irc, target)
    for name, remoteirc in world.networkobjects.copy().items():
        if irc.name == name or not remoteirc.connected.is_set():
            continue
        remotechan = get_remote_channel(irc, remoteirc, channel)
        log.debug('(%s) relay.handle_kick: remotechan for %s on %s is %s', irc.name, channel, name, remotechan)
        if remotechan is None:
            continue
        real_kicker = get_remote_user(irc, remoteirc, kicker, spawnIfMissing=False)
        log.debug('(%s) relay.handle_kick: real kicker for %s on %s is %s', irc.name, kicker, name, real_kicker)
        if not isRelayClient(irc, target):
            log.debug('(%s) relay.handle_kick: target %s is NOT an internal client', irc.name, target)
            # Both the target and kicker are external clients; i.e.
            # they originate from the same network. We won't have
            # to filter this; the uplink IRCd will handle it appropriately,
            # and we'll just follow.
            real_target = get_remote_user(irc, remoteirc, target, spawnIfMissing=False)
            log.debug('(%s) relay.handle_kick: real target for %s is %s', irc.name, target, real_target)
        else:
            log.debug('(%s) relay.handle_kick: target %s is an internal client, going to look up the real user', irc.name, target)
            real_target = get_orig_user(irc, target, targetirc=remoteirc)
            if not check_claim(irc, channel, kicker):
                log.debug('(%s) relay.handle_kick: kicker %s is not opped... We should rejoin the target user %s', irc.name, kicker, real_target)
                # Home network is not in the channel's claim AND the kicker is not
                # opped. We won't propograte the kick then.
                # TODO: make the check slightly more advanced: i.e. halfops can't
                # kick ops, admins can't kick owners, etc.
                modes = get_prefix_modes(remoteirc, irc, remotechan, real_target)
                # Join the kicked client back with its respective modes.
                irc.proto.sjoin(irc.sid, channel, [(modes, target)])
                if kicker in irc.users:
                    log.info('(%s) relay: Blocked KICK (reason %r) from %s/%s to relay client %s/%s on %s.',
                             irc.name, args['text'], irc.users[source].nick, irc.name,
                             remoteirc.users[real_target].nick, remoteirc.name, channel)
                    irc.msg(kicker, "This channel is claimed; your kick to "
                                    "%s has been blocked because you are not "
                                    "(half)opped." % channel, notice=True)
                else:
                    log.info('(%s) relay: Blocked KICK (reason %r) from server %s to relay client %s/%s on %s.',
                             irc.name, args['text'], irc.servers[source].name,
                             remoteirc.users[real_target].nick, remoteirc.name, channel)
                return

        if not real_target:
            continue
        # Propogate the kick!
        if real_kicker:
            log.debug('(%s) relay.handle_kick: Kicking %s from channel %s via %s on behalf of %s/%s', irc.name, real_target, remotechan,real_kicker, kicker, irc.name)
            remoteirc.proto.kick(real_kicker, remotechan, real_target, args['text'])
        else:
            # Kick originated from a server, or the kicker isn't in any
            # common channels with the target relay network.
            rsid = get_remote_sid(remoteirc, irc)
            log.debug('(%s) relay.handle_kick: Kicking %s from channel %s via %s on behalf of %s/%s', irc.name, real_target, remotechan, rsid, kicker, irc.name)
            if irc.protoname == 'clientbot':
                # Special case for clientbot: no kick prefixes are needed.
                text = args['text']
            else:
                try:
                    if kicker in irc.servers:
                        kname = irc.servers[kicker].name
                    else:
                        kname = irc.users.get(kicker).nick
                    text = "(%s/%s) %s" % (kname, irc.name, args['text'])
                except AttributeError:
                    text = "(<unknown kicker>@%s) %s" % (irc.name, args['text'])
            rsid = rsid or remoteirc.sid  # Fall back to the main PyLink SID if get_remote_sid() fails
            remoteirc.proto.kick(rsid, remotechan, real_target, text)

        # If the target isn't on any channels, quit them.
        if remoteirc != irc and (not remoteirc.users[real_target].channels) and not origuser:
            del relayusers[(irc.name, target)][remoteirc.name]
            remoteirc.proto.quit(real_target, 'Left all shared channels.')

    if origuser and not irc.users[target].channels:
        del relayusers[origuser][irc.name]
        irc.proto.quit(target, 'Left all shared channels.')

utils.add_hook(handle_kick, 'KICK')

def handle_chgclient(irc, source, command, args):
    target = args['target']
    if args.get('newhost'):
        field = 'HOST'
        text = args['newhost']
    elif args.get('newident'):
        field = 'IDENT'
        text = args['newident']
    elif args.get('newgecos'):
        field = 'GECOS'
        text = args['newgecos']
    if field:
        for netname, user in relayusers[(irc.name, target)].items():
            remoteirc = world.networkobjects[netname]
            try:
                if field == 'HOST':
                    newtext = normalize_host(remoteirc, text)
                else:  # Don't overwrite the original text variable on every iteration.
                    newtext = text
                remoteirc.proto.updateClient(user, field, newtext)
            except NotImplementedError:  # IRCd doesn't support changing the field we want
                log.debug('(%s) relay.handle_chgclient: Ignoring changing field %r of %s on %s (for %s/%s);'
                          ' remote IRCd doesn\'t support it', irc.name, field,
                          user, netname, target, irc.name)
                continue

for c in ('CHGHOST', 'CHGNAME', 'CHGIDENT'):
    utils.add_hook(handle_chgclient, c)

def handle_mode(irc, numeric, command, args):
    target = args['target']
    modes = args['modes']

    for name, remoteirc in world.networkobjects.copy().items():
        if irc.name == name or not remoteirc.connected.is_set():
            continue

        if utils.isChannel(target):
            # Use the old state of the channel to check for CLAIM access.
            oldchan = args.get('channeldata')

            if check_claim(irc, target, numeric, chanobj=oldchan):
                remotechan = get_remote_channel(irc, remoteirc, target)
                supported_modes = get_supported_cmodes(irc, remoteirc, target, modes)
                if supported_modes:
                    # Check if the sender is a user with a relay client; otherwise relay the mode
                    # from the corresponding server.
                    u = get_remote_user(irc, remoteirc, numeric, spawnIfMissing=False)
                    if u:
                        remoteirc.proto.mode(u, remotechan, supported_modes)
                    else:
                        rsid = get_remote_sid(remoteirc, irc)
                        rsid = rsid or remoteirc.sid
                        remoteirc.proto.mode(rsid, remotechan, supported_modes)
            else:  # Mode change blocked by CLAIM.
                reversed_modes = irc.reverseModes(target, modes, oldobj=oldchan)
                log.debug('(%s) relay.handle_mode: Reversing mode changes of %r with %r (CLAIM).',
                          irc.name, modes, reversed_modes)
                if reversed_modes:
                    irc.proto.mode(irc.sid, target, reversed_modes)
                break

        else:
            # Set hideoper on remote opers, to prevent inflating
            # /lusers and various /stats
            hideoper_mode = remoteirc.umodes.get('hideoper')
            modes = get_supported_umodes(irc, remoteirc, modes)

            if hideoper_mode:
                if ('+o', None) in modes:
                    modes.append(('+%s' % hideoper_mode, None))
                elif ('-o', None) in modes:
                    modes.append(('-%s' % hideoper_mode, None))

            remoteuser = get_remote_user(irc, remoteirc, target, spawnIfMissing=False)

            if remoteuser and modes:
                remoteirc.proto.mode(remoteuser, remoteuser, modes)

utils.add_hook(handle_mode, 'MODE')

def handle_topic(irc, numeric, command, args):
    channel = args['channel']
    oldtopic = args.get('oldtopic')
    topic = args['text']
    if check_claim(irc, channel, numeric):
        for name, remoteirc in world.networkobjects.copy().items():
            if irc.name == name or not remoteirc.connected.is_set():
                continue

            remotechan = get_remote_channel(irc, remoteirc, channel)
            # Don't send if the remote topic is the same as ours.
            if remotechan is None or topic == remoteirc.channels[remotechan].topic:
                continue
            # This might originate from a server too.
            remoteuser = get_remote_user(irc, remoteirc, numeric, spawnIfMissing=False)
            if remoteuser:
                remoteirc.proto.topic(remoteuser, remotechan, topic)
            else:
                rsid = get_remote_sid(remoteirc, irc)
                remoteirc.proto.topicBurst(rsid, remotechan, topic)
    elif oldtopic:  # Topic change blocked by claim.
        irc.proto.topicBurst(irc.sid, channel, oldtopic)

utils.add_hook(handle_topic, 'TOPIC')

def handle_kill(irc, numeric, command, args):
    target = args['target']
    userdata = args['userdata']

    # Try to find the original client of the target being killed
    if userdata and hasattr(userdata, 'remote'):
        realuser = userdata.remote
    else:
        realuser = get_orig_user(irc, target)

    log.debug('(%s) relay.handle_kill: realuser is %r', irc.name, realuser)

    # Target user was remote:
    if realuser and realuser[0] != irc.name:
        # We don't allow killing over the relay, so we must respawn the affected
        # client and rejoin it to its channels.
        del relayusers[realuser][irc.name]
        remoteirc = world.networkobjects[realuser[0]]
        for remotechan in remoteirc.users[realuser[1]].channels:
            localchan = get_remote_channel(remoteirc, irc, remotechan)
            if localchan:
                modes = get_prefix_modes(remoteirc, irc, remotechan, realuser[1])
                log.debug('(%s) relay.handle_kill: userpair: %s, %s', irc.name, modes, realuser)
                client = get_remote_user(remoteirc, irc, realuser[1], times_tagged=1)
                irc.proto.sjoin(get_remote_sid(irc, remoteirc), localchan, [(modes, client)])

        if userdata and numeric in irc.users:
            log.info('(%s) relay.handle_kill: Blocked KILL (reason %r) from %s to relay client %s/%s.',
                     irc.name, args['text'], irc.users[numeric].nick,
                     remoteirc.users[realuser[1]].nick, realuser[0])
            irc.msg(numeric, "Your kill to %s has been blocked "
                             "because PyLink does not allow killing"
                             " users over the relay at this time." % \
                             userdata.nick, notice=True)
        else:
            log.info('(%s) relay.handle_kill: Blocked KILL (reason %r) from server %s to relay client %s/%s.',
                     irc.name, args['text'], irc.servers[numeric].name,
                     remoteirc.users[realuser[1]].nick, realuser[0])

    # Target user was local.
    else:
        # IMPORTANT: some IRCds (charybdis) don't send explicit QUIT messages
        # for locally killed clients, while others (inspircd) do!
        # If we receive a user object in 'userdata' instead of None, it means
        # that the KILL hasn't been handled by a preceding QUIT message.
        if userdata:
            handle_quit(irc, target, 'KILL', {'text': args['text']})

utils.add_hook(handle_kill, 'KILL')

def handle_away(irc, numeric, command, args):
    for netname, user in relayusers[(irc.name, numeric)].items():
        remoteirc = world.networkobjects[netname]
        remoteirc.proto.away(user, args['text'])
utils.add_hook(handle_away, 'AWAY')

def handle_invite(irc, source, command, args):
    target = args['target']
    channel = args['channel']
    if isRelayClient(irc, target):
        remotenet, remoteuser = get_orig_user(irc, target)
        remoteirc = world.networkobjects[remotenet]
        remotechan = get_remote_channel(irc, remoteirc, channel)
        remotesource = get_remote_user(irc, remoteirc, source, spawnIfMissing=False)
        if remotesource is None:
            irc.msg(source, 'You must be in a common channel '
                                   'with %s to invite them to channels.' % \
                                   irc.users[target].nick,
                                   notice=True)
        elif remotechan is None:
            irc.msg(source, 'You cannot invite someone to a '
                                   'channel not on their network!',
                                   notice=True)
        else:
            remoteirc.proto.invite(remotesource, remoteuser,
                                         remotechan)
utils.add_hook(handle_invite, 'INVITE')

def handle_endburst(irc, numeric, command, args):
    if numeric == irc.uplink:
        initialize_all(irc)
utils.add_hook(handle_endburst, "ENDBURST")

def handle_services_login(irc, numeric, command, args):
    """
    Relays services account changes as a hook, for integration with plugins like Automode.
    """
    for netname, user in relayusers[(irc.name, numeric)].items():
        remoteirc = world.networkobjects[netname]
        remoteirc.callHooks([user, 'PYLINK_RELAY_SERVICES_LOGIN', args])
utils.add_hook(handle_services_login, 'CLIENT_SERVICES_LOGIN')

def handle_disconnect(irc, numeric, command, args):
    """Handles IRC network disconnections (internal hook)."""
    # Quit all of our users' representations on other nets, and remove
    # them from our relay clients index.
    log.debug('(%s) Grabbing spawnlocks[%s]', irc.name, irc.name)
    if spawnlocks[irc.name].acquire(5):
        for k, v in relayusers.copy().items():
            if irc.name in v:
                del relayusers[k][irc.name]
            if k[0] == irc.name:
                del relayusers[k]
        spawnlocks[irc.name].release()

    # SQUIT all relay pseudoservers spawned for us, and remove them
    # from our relay subservers index.
    log.debug('(%s) Grabbing spawnlocks_servers[%s]', irc.name, irc.name)
    if spawnlocks_servers[irc.name].acquire(5):
        for name, ircobj in world.networkobjects.copy().items():
            if name != irc.name:
                try:
                    rsid = relayservers[name][irc.name]
                except KeyError:
                    continue
                else:
                    ircobj.proto.squit(ircobj.sid, rsid, text='Relay network lost connection.')

            if irc.name in relayservers[name]:
                del relayservers[name][irc.name]

        try:
            del relayservers[irc.name]
        except KeyError:  # Already removed; ignore.
            pass

        spawnlocks_servers[irc.name].release()

utils.add_hook(handle_disconnect, "PYLINK_DISCONNECT")

def nick_collide(irc, target):
    """
    Handles nick collisions on relay clients and attempts to fix nicks.
    """
    remotenet, remoteuser = get_orig_user(irc, target)
    remoteirc = world.networkobjects[remotenet]

    nick = remoteirc.users[remoteuser].nick

    # Force a tagged nick by setting times_tagged to 1.
    newnick = normalize_nick(irc, remotenet, nick, times_tagged=1)
    log.debug('(%s) relay.nick_collide: Fixing nick of relay client %r (%s) to %s',
              irc.name, target, nick, newnick)
    irc.proto.nick(target, newnick)

def handle_save(irc, numeric, command, args):
    target = args['target']

    if isRelayClient(irc, target):
        # Nick collision!
        # It's one of our relay clients; try to fix our nick to the next
        # available normalized nick.
        nick_collide(irc, target)
    else:
        # Somebody else on the network (not a PyLink client) had a nick collision;
        # relay this as a nick change appropriately.
        handle_nick(irc, target, 'SAVE', {'oldnick': None, 'newnick': target})

utils.add_hook(handle_save, "SAVE")

def handle_svsnick(irc, numeric, command, args):
    """
    Handles forced nick change attempts to relay clients, tagging their nick.
    """
    target = args['target']

    if isRelayClient(irc, target):
        nick_collide(irc, target)

utils.add_hook(handle_svsnick, "SVSNICK")

### PUBLIC COMMANDS

def create(irc, source, args):
    """<channel>

    Opens up the given channel over PyLink Relay."""
    try:
        channel = irc.toLower(args[0])
    except IndexError:
        irc.error("Not enough arguments. Needs 1: channel.")
        return
    if not utils.isChannel(channel):
        irc.error('Invalid channel %r.' % channel)
        return
    if irc.protoname == 'clientbot':
        irc.error('Clientbot networks cannot be used to host a relay.')
        return
    if source not in irc.channels[channel].users:
        irc.error('You must be in %r to complete this operation.' % channel)
        return

    permissions.checkPermissions(irc, source, ['relay.create'])

    # Check to see whether the channel requested is already part of a different
    # relay.
    localentry = get_relay((irc.name, channel))
    if localentry:
        irc.error('Channel %r is already part of a relay.' % channel)
        return

    creator = irc.getHostmask(source)
    # Create the relay database entry with the (network name, channel name)
    # pair - this is just a dict with various keys.
    with db_lock:
        db[(irc.name, channel)] = {'claim': [irc.name], 'links': set(),
                                   'blocked_nets': set(), 'creator': creator,
                                   'ts': time.time()}
    log.info('(%s) relay: Channel %s created by %s.', irc.name, channel, creator)
    initialize_channel(irc, channel)
    irc.reply('Done.')
create = utils.add_cmd(create, featured=True)

def stop_relay(entry):
    """Internal function to deinitialize a relay link and its leaves."""
    network, channel = entry
    # Iterate over all the channel links and deinitialize them.
    with db_lock:
        for link in db[entry]['links']:
            remove_channel(world.networkobjects.get(link[0]), link[1])
        remove_channel(world.networkobjects.get(network), channel)

def destroy(irc, source, args):
    """[<home network>] <channel>

    Removes the given channel from the PyLink Relay, delinking all networks linked to it. If the home network is given and you are logged in as admin, this can also remove relay channels from other networks."""
    try:  # Two args were given: first one is network name, second is channel.
        channel = irc.toLower(args[1])
        network = args[0]
    except IndexError:
        try:  # One argument was given; assume it's just the channel.
            channel = irc.toLower(args[0])
            network = irc.name
        except IndexError:
            irc.error("Not enough arguments. Needs 1-2: channel, network (optional).")
            return

    if not utils.isChannel(channel):
        irc.error('Invalid channel %r.' % channel)
        return

    # Check for different permissions based on whether we're destroying a local channel or
    # a remote one.
    if network == irc.name:
        permissions.checkPermissions(irc, source, ['relay.destroy'])
    else:
        permissions.checkPermissions(irc, source, ['relay.destroy.remote'])

    entry = (network, channel)

    with db_lock:
        if entry in db:
            stop_relay(entry)
            del db[entry]

            log.info('(%s) relay: Channel %s destroyed by %s.', irc.name,
                     channel, irc.getHostmask(source))
            irc.reply('Done.')
        else:
            irc.error("No such channel %r exists. If you're trying to delink a channel from "
                      "another network, use the DESTROY command." % channel)
            return
destroy = utils.add_cmd(destroy, featured=True)

@utils.add_cmd
def purge(irc, source, args):
    """<network>

    Destroys all links relating to the target network."""
    permissions.checkPermissions(irc, source, ['relay.purge'])
    try:
        network = args[0]
    except IndexError:
        irc.error("Not enough arguments. Needs 1: network.")
        return

    count = 0

    with db_lock:
        for entry in db.copy():
            # Entry was owned by the target network; remove it
            if entry[0] == network:
                count += 1
                stop_relay(entry)
                del db[entry]
            else:
                # Drop leaf channels involving the target network
                for link in db[entry]['links'].copy():
                    if link[0] == network:
                        count += 1
                        remove_channel(world.networkobjects.get(network), link[1])
                        db[entry]['links'].remove(link)

    irc.reply("Done. Purged %s entries involving the network %s." % (count, network))

def link(irc, source, args):
    """<remotenet> <channel> <local channel>

    Links the specified channel on \x02remotenet\x02 over PyLink Relay as \x02local channel\x02.
    If \x02local channel\x02 is not specified, it defaults to the same name as \x02channel\x02."""
    try:
        channel = irc.toLower(args[1])
        remotenet = args[0]
    except IndexError:
        irc.error("Not enough arguments. Needs 2-3: remote netname, channel, local channel name (optional).")
        return

    try:
        localchan = irc.toLower(args[2])
    except IndexError:
        localchan = channel

    for c in (channel, localchan):
        if not utils.isChannel(c):
            irc.error('Invalid channel %r.' % c)
            return

    if remotenet == irc.name:
        irc.error('Cannot link two channels on the same network.')
        return

    if source not in irc.channels[localchan].users:
        # Caller is not in the requested channel.
        log.debug('(%s) Source not in channel %s; protoname=%s', irc.name, localchan, irc.protoname)
        if irc.protoname == 'clientbot':
            # Special case for Clientbot: join the requested channel first, then
            # require that the caller be opped.
            if localchan not in irc.pseudoclient.channels:
                irc.proto.join(irc.pseudoclient.uid, localchan)
                irc.reply('Joining %r now to check for op status; please run this command again after I join.' % localchan)
                return
            elif not irc.channels[localchan].isOpPlus(source):
                irc.error('You must be opped in %r to complete this operation.' % localchan)
                return

        else:
            irc.error('You must be in %r to complete this operation.' % localchan)
            return

    permissions.checkPermissions(irc, source, ['relay.link'])

    if remotenet not in world.networkobjects:
        irc.error('No network named %r exists.' % remotenet)
        return
    localentry = get_relay((irc.name, localchan))

    if localentry:
        irc.error('Channel %r is already part of a relay.' % localchan)
        return

    try:
        with db_lock:
            entry = db[(remotenet, channel)]
    except KeyError:
        irc.error('No such relay %r exists.' % channel)
        return
    else:
        if irc.name in entry['blocked_nets']:
            irc.error('Access denied (target channel is not open to links).')
            return
        for link in entry['links']:
            if link[0] == irc.name:
                irc.error("Remote channel '%s%s' is already linked here "
                          "as %r." % (remotenet, channel, link[1]))
                return

        our_ts = irc.channels[localchan].ts
        their_ts = world.networkobjects[remotenet].channels[channel].ts
        if (our_ts < their_ts) and irc.protoname != 'clientbot':
            log.debug('(%s) relay: Blocking link request %s%s -> %s%s due to bad TS (%s < %s)', irc.name,
                      irc.name, localchan, remotenet, channel, our_ts, their_ts)
            irc.error("the channel creation date (TS) on %s is lower than the target "
                      "channel's; refusing to link. You should clear the local channel %s first "
                      "before linking, or use a different local channel." % (localchan, localchan))
            return

        entry['links'].add((irc.name, localchan))
        log.info('(%s) relay: Channel %s linked to %s%s by %s.', irc.name,
                 localchan, remotenet, channel, irc.getHostmask(source))
        initialize_channel(irc, localchan)
        irc.reply('Done.')
link = utils.add_cmd(link, featured=True)

def delink(irc, source, args):
    """<local channel> [<network>]

    Delinks the given channel from PyLink Relay. \x02network\x02 must and can only be specified if you are on the host network for the channel given, and allows you to pick which network to delink.
    To remove a relay channel entirely, use the 'destroy' command instead."""
    try:
        channel = irc.toLower(args[0])
    except IndexError:
        irc.error("Not enough arguments. Needs 1-2: channel, remote netname (optional).")
        return
    try:
        remotenet = args[1]
    except IndexError:
        remotenet = None

    permissions.checkPermissions(irc, source, ['relay.delink'])

    if not utils.isChannel(channel):
        irc.error('Invalid channel %r.' % channel)
        return
    entry = get_relay((irc.name, channel))
    if entry:
        if entry[0] == irc.name:  # We own this channel.
            if not remotenet:
                irc.error("You must select a network to "
                          "delink, or use the 'destroy' command to remove "
                          "this relay entirely (it was created on the current "
                          "network).")
                return
            else:
                with db_lock:
                    for link in db[entry]['links'].copy():
                        if link[0] == remotenet:
                            remove_channel(world.networkobjects.get(remotenet), link[1])
                            db[entry]['links'].remove(link)
        else:
            remove_channel(irc, channel)
            with db_lock:
                db[entry]['links'].remove((irc.name, channel))
        irc.reply('Done.')
        log.info('(%s) relay: Channel %s delinked from %s%s by %s.', irc.name,
                 channel, entry[0], entry[1], irc.getHostmask(source))
    else:
        irc.error('No such relay %r.' % channel)
delink = utils.add_cmd(delink, featured=True)

def linked(irc, source, args):
    """[<network>]

    Returns a list of channels shared across PyLink Relay. If \x02network\x02 is given, filters output to channels linked to the given network."""

    # Only show remote networks that are marked as connected.
    remote_networks = [netname for netname, ircobj in world.networkobjects.copy().items()
                       if ircobj.connected.is_set()]

    # But remove the current network from the list, so that it isn't shown twice.
    remote_networks.remove(irc.name)

    remote_networks.sort()

    s = 'Connected networks: \x02%s\x02 %s' % (irc.name, ' '.join(remote_networks))
    # Always reply in private to prevent floods.
    irc.reply(s, private=True)

    net = ''
    try:
        net = args[0]
    except:
        pass
    else:
        irc.reply("Showing channels linked to %s:" % net, private=True)

    # Sort the list of shared channels when displaying
    with db_lock:
        for k, v in sorted(db.items()):

            # Skip if we're filtering by network and the network given isn't relayed
            # to the channel.
            if net and not (net == k[0] or net in [link[0] for link in v['links']]):
                continue

            # Bold each network/channel name pair
            s = '\x02%s%s\x02 ' % k
            remoteirc = world.networkobjects.get(k[0])
            channel = k[1]  # Get the channel name from the network/channel pair

            if remoteirc and channel in remoteirc.channels:
                c = remoteirc.channels[channel]
                if ('s', None) in c.modes or ('p', None) in c.modes:
                    # Only show secret channels to opers or those in the channel, and tag them as
                    # [secret].
                    localchan = get_remote_channel(remoteirc, irc, channel)
                    if irc.isOper(source) or (localchan and source in irc.channels[localchan].users):
                        s += '\x02[secret]\x02 '
                    else:
                        continue

            if v['links']:
                # Sort, join up and output all the linked channel names. Silently drop
                # entries for disconnected networks.
                s += ' '.join([''.join(link) for link in sorted(v['links']) if link[0] in world.networkobjects
                               and world.networkobjects[link[0]].connected.is_set()])

            else:  # Unless it's empty; then, well... just say no relays yet.
                s += '(no relays yet)'

            irc.reply(s, private=True)

            if irc.isOper(source):
                s = ''

                # If the caller is an oper, we can show the hostmasks of people
                # that created all the available channels (Janus does this too!!)
                creator = v.get('creator')
                if creator:
                    # But only if the value actually exists (old DBs will have it
                    # missing).
                    s += ' by \x02%s\x02' % creator

                # Ditto for creation date
                ts = v.get('ts')
                if ts:
                    s += ' on %s' % time.ctime(ts)

                if s:  # Indent to make the list look nicer
                    irc.reply('    Channel created%s.' % s, private=True)
linked = utils.add_cmd(linked, featured=True)

@utils.add_cmd
def linkacl(irc, source, args):
    """ALLOW|DENY|LIST <channel> <remotenet>

    Allows blocking / unblocking certain networks from linking to a relayed channel, based on a blacklist.

    LINKACL LIST returns a list of blocked networks for a channel, while the ALLOW and DENY subcommands allow manipulating this blacklist."""
    missingargs = "Not enough arguments. Needs 2-3: subcommand (ALLOW/DENY/LIST), channel, remote network (for ALLOW/DENY)."

    try:
        cmd = args[0].lower()
        channel = irc.toLower(args[1])
    except IndexError:
        irc.error(missingargs)
        return
    if not utils.isChannel(channel):
        irc.error('Invalid channel %r.' % channel)
        return
    relay = get_relay((irc.name, channel))
    if not relay:
        irc.error('No such relay %r exists.' % channel)
        return

    with db_lock:
        if cmd == 'list':
            permissions.checkPermissions(irc, source, ['relay.linkacl.view'])
            s = 'Blocked networks for \x02%s\x02: \x02%s\x02' % (channel, ', '.join(db[relay]['blocked_nets']) or '(empty)')
            irc.reply(s)
            return

        permissions.checkPermissions(irc, source, ['relay.linkacl'])
        try:
            remotenet = args[2]
        except IndexError:
            irc.error(missingargs)
            return
        if cmd == 'deny':
            db[relay]['blocked_nets'].add(remotenet)
            irc.reply('Done.')
        elif cmd == 'allow':
            try:
                db[relay]['blocked_nets'].remove(remotenet)
            except KeyError:
                irc.error('Network %r is not on the blacklist for %r.' % (remotenet, channel))
            else:
                irc.reply('Done.')
        else:
            irc.error('Unknown subcommand %r: valid ones are ALLOW, DENY, and LIST.' % cmd)

@utils.add_cmd
def showuser(irc, source, args):
    """<user>

    Shows relay data about the given user. This supplements the 'showuser' command in the 'commands' plugin, which provides more general information."""
    try:
        target = args[0]
    except IndexError:
        # No errors here; showuser from the commands plugin already does this
        # for us.
        return
    u = irc.nickToUid(target)
    if u:
        irc.reply("Showing relay information on user \x02%s\x02:" % irc.users[u].nick, private=True)
        try:
            userpair = get_orig_user(irc, u) or (irc.name, u)
            remoteusers = relayusers[userpair].items()
        except KeyError:
            pass
        else:
            nicks = []
            if remoteusers:
                nicks.append('%s:\x02%s\x02' % (userpair[0],
                             world.networkobjects[userpair[0]].users[userpair[1]].nick))
                for r in remoteusers:
                    remotenet, remoteuser = r
                    remoteirc = world.networkobjects[remotenet]
                    nicks.append('%s:\x02%s\x02' % (remotenet, remoteirc.users[remoteuser].nick))
                irc.reply("\x02Relay nicks\x02: %s" % ', '.join(nicks), private=True)
        relaychannels = []
        for ch in irc.users[u].channels:
            relay = get_relay((irc.name, ch))
            if relay:
                relaychannels.append(''.join(relay))
        if relaychannels and (irc.isOper(source) or u == source):
            irc.reply("\x02Relay channels\x02: %s" % ' '.join(relaychannels), private=True)

@utils.add_cmd
def showchan(irc, source, args):
    """<user>

    Shows relay data about the given channel. This supplements the 'showchan' command in the 'commands' plugin, which provides more general information."""
    try:
        channel = irc.toLower(args[0])
    except IndexError:
        return
    if channel not in irc.channels:
        return

    f = lambda s: irc.reply(s, private=True)

    c = irc.channels[channel]

    # Only show verbose info if caller is oper or is in the target channel.
    verbose = source in c.users or irc.isOper(source)
    secret = ('s', None) in c.modes
    if secret and not verbose:
        # Hide secret channels from normal users.
        return

    else:
        relayentry = get_relay((irc.name, channel))
        if relayentry:
            relays = ['\x02%s\x02' % ''.join(relayentry)]
            relays += [''.join(link) for link in db[relayentry]['links']]
            f('\x02Relayed channels:\x02 %s' % (' '.join(relays)))

@utils.add_cmd
def save(irc, source, args):
    """takes no arguments.

    Saves the relay database to disk."""
    permissions.checkPermissions(irc, source, ['relay.savedb'])
    datastore.save()
    irc.reply('Done.')

@utils.add_cmd
def claim(irc, source, args):
    """<channel> [<comma separated list of networks>]

    Sets the CLAIM for a channel to a case-sensitive list of networks. If no list of networks is given, shows which networks have claim over the channel. A single hyphen (-) can also be given as a list of networks to remove claim from the channel entirely.

    CLAIM is a way of enforcing network ownership for a channel, similarly to Janus. Unless the list is empty, only networks on the CLAIM list for a channel (plus the creating network) are allowed to override kicks, mode changes, and topic changes in it - attempts from other networks' opers to do this are simply blocked or reverted."""
    try:
        channel = irc.toLower(args[0])
    except IndexError:
        irc.error("Not enough arguments. Needs 1-2: channel, list of networks (optional).")
        return

    permissions.checkPermissions(irc, source, ['relay.claim'])

    # We override get_relay() here to limit the search to the current network.
    relay = (irc.name, channel)
    with db_lock:
        if relay not in db:
            irc.error('No such relay %r exists.' % channel)
            return
        claimed = db[relay]["claim"]
        try:
            nets = args[1].strip()
        except IndexError:  # No networks given.
            irc.reply('Channel \x02%s\x02 is claimed by: %s' %
                    (channel, ', '.join(claimed) or '\x1D(none)\x1D'))
        else:
            if nets == '-' or not nets:
                claimed = set()
            else:
                claimed = set(nets.split(','))
            db[relay]["claim"] = claimed
            irc.reply('CLAIM for channel \x02%s\x02 set to: %s' %
                    (channel, ', '.join(claimed) or '\x1D(none)\x1D'))<|MERGE_RESOLUTION|>--- conflicted
+++ resolved
@@ -180,21 +180,6 @@
     allowed_chars = string.ascii_letters + string.digits + '-.:'
     if irc.protoname in ('inspircd', 'ts6', 'clientbot', 'nefarious'):
         # UnrealIRCd and IRCd-Hybrid don't allow slashes in hostnames
-<<<<<<< HEAD
-        host = host.replace('/', '.')
-    if irc.protoname in ('ts6', 'ratbox'):
-        # TS6 doesn't allow _ in hosts.
-        host = host.replace('_', '.')
-
-    host = host.replace('\x03', '')  # Strip colours
-    host = host.replace('\x02', '')  # Strip bold
-    host = host.replace('\x1f', '')  # Strip underline
-    host = host.replace('\x1d', '')  # Strip italic
-    host = host.replace('\x0f', '')  # Strip color reset
-    host = host.replace('\x16', '')  # Strip reverse color
-    # And no, I'm not supporting colours in hosts. Screw your IRCd-breaking patches if you think
-    # this is cool. -GL
-=======
         allowed_chars += '/'
 
     if irc.protoname in ('inspircd', 'clientbot', 'nefarious', 'unreal'):
@@ -204,7 +189,6 @@
     for char in host:
         if char not in allowed_chars:
             host = host.replace(char, '-')
->>>>>>> c09fce34
 
     return host[:63]  # Limit hosts to 63 chars for best compatibility
 
