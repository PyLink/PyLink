"""
control.py - Implements SHUTDOWN and REHASH functionality.
"""
import signal
import os
import threading
import sys
import atexit

from pylinkirc import world, utils, conf  # Do not import classes, it'll import loop
from pylinkirc.log import log, _make_file_logger, _stop_file_loggers, _get_console_log_level
from . import permissions

def remove_network(ircobj):
    """Removes a network object from the pool."""
    # Disable autoconnect first by setting the delay negative.
    ircobj.serverdata['autoconnect'] = -1
    ircobj.disconnect()
    del world.networkobjects[ircobj.name]

def _print_remaining_threads():
    log.debug('shutdown(): Remaining threads: %s', ['%s/%s' % (t.name, t.ident) for t in threading.enumerate()])

def _remove_pid():
    pidfile = "%s.pid" % conf.confname
    if world._should_remove_pid:
        # Remove our pid file.
        log.info("Removing PID file %r.", pidfile)
        try:
            os.remove(pidfile)
        except OSError:
            log.exception("Failed to remove PID file %r, ignoring..." % pidfile)
    else:
        log.debug('Not removing PID file %s as world._should_remove_pid is False.' % pidfile)

def _kill_plugins(irc=None):
    if not world.plugins:
        # No plugins were loaded or we were in a pre-initialized state, ignore.
        return

    log.info("Shutting down plugins.")
    for name, plugin in world.plugins.items():
        # Before closing connections, tell all plugins to shutdown cleanly first.
        if hasattr(plugin, 'die'):
            log.debug('coremods.control: Running die() on plugin %s due to shutdown.', name)
            try:
                plugin.die(irc=irc)
            except:  # But don't allow it to crash the server.
                log.exception('coremods.control: Error occurred in die() of plugin %s, skipping...', name)

# We use atexit to register certain functions so that when PyLink cleans up after itself if it
# shuts down because all networks have been disconnected.
atexit.register(_remove_pid)
atexit.register(_kill_plugins)

def shutdown(irc=None):
    """Shuts down the Pylink daemon."""
    if world.shutting_down.is_set():  # We froze on shutdown last time, so immediately abort.
        _print_remaining_threads()
        raise KeyboardInterrupt("Forcing shutdown.")

    world.shutting_down.set()

    # HACK: run the _kill_plugins trigger with the current IRC object. XXX: We should really consider removing this
    # argument, since no plugins actually use it to do anything.
    atexit.unregister(_kill_plugins)
    _kill_plugins(irc=irc)

    # Remove our main PyLink bot as well.
    utils.unregister_service('pylink')

    for ircobj in world.networkobjects.copy().values():
        # Disconnect all our networks.
        remove_network(ircobj)

    log.info("Waiting for remaining threads to stop; this may take a few seconds. If PyLink freezes "
             "at this stage, press Ctrl-C to force a shutdown.")
    _print_remaining_threads()

    # Done.

def _sigterm_handler(signo, stack_frame):
    """Handles SIGTERM and SIGINT gracefully by shutting down the PyLink daemon."""
    log.info("Shutting down on signal %s." % signo)
    shutdown()

signal.signal(signal.SIGTERM, _sigterm_handler)
signal.signal(signal.SIGINT, _sigterm_handler)

def rehash():
    """Rehashes the PyLink daemon."""
    log.info('Reloading PyLink configuration...')
    old_conf = conf.conf.copy()
    fname = conf.fname
    new_conf = conf.load_conf(fname, errors_fatal=False, logger=log)
    conf.conf = new_conf

    # Reset any file logger options.
    _stop_file_loggers()
    files = new_conf['logging'].get('files')
    if files:
        for filename, config in files.items():
            _make_file_logger(filename, config.get('loglevel'))

    log.debug('rehash: updating console log level')
    world.console_handler.setLevel(_get_console_log_level())

    for network, ircobj in world.networkobjects.copy().items():
        # Server was removed from the config file, disconnect them.
        log.debug('rehash: checking if %r is in new conf still.', network)
        if network not in new_conf['servers']:
            log.debug('rehash: removing connection to %r (removed from config).', network)
            remove_network(ircobj)
        else:
            # XXX: we should really just add abstraction to Irc to update config settings...
            ircobj.serverdata = new_conf['servers'][network]

            ircobj.autoconnect_active_multiplier = 1

            # Clear the IRC object's channel loggers and replace them with
            # new ones by re-running log_setup().
            while ircobj.loghandlers:
                log.removeHandler(ircobj.loghandlers.pop())

            ircobj.log_setup()

    utils._reset_module_dirs()

    for network, sdata in new_conf['servers'].items():
        # Connect any new networks or disconnected networks if they aren't already.
        if network not in world.networkobjects:
            try:
                proto = utils._get_protocol_module(sdata['protocol'])

                # API note: 2.0.x style of starting network connections
                world.networkobjects[network] = newirc = proto.Class(network)
                newirc.connect()
            except:
                log.exception('Failed to initialize network %r, skipping it...', network)

    log.info('Finished reloading PyLink configuration.')

if os.name == 'posix':
    # Only register SIGHUP/SIGUSR1 on *nix.
    def _sighup_handler(signo, _stack_frame):
        """Handles SIGHUP/SIGUSR1 by rehashing the PyLink daemon."""
        log.info("Signal %s received, reloading config." % signo)
<<<<<<< HEAD
        _rehash()
=======
        rehash()
>>>>>>> d356b534

    signal.signal(signal.SIGHUP, _sighup_handler)
    signal.signal(signal.SIGUSR1, _sighup_handler)<|MERGE_RESOLUTION|>--- conflicted
+++ resolved
@@ -145,11 +145,7 @@
     def _sighup_handler(signo, _stack_frame):
         """Handles SIGHUP/SIGUSR1 by rehashing the PyLink daemon."""
         log.info("Signal %s received, reloading config." % signo)
-<<<<<<< HEAD
-        _rehash()
-=======
         rehash()
->>>>>>> d356b534
 
     signal.signal(signal.SIGHUP, _sighup_handler)
     signal.signal(signal.SIGUSR1, _sighup_handler)