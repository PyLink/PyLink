--- conflicted
+++ resolved
@@ -1533,7 +1533,6 @@
         return hook_args
 
     def _run_irc(self):
-<<<<<<< HEAD
         """
         Message handler, called when select() has data to read.
         """
@@ -1541,37 +1540,15 @@
         data = b''
         try:
             data = self._socket.recv(2048)
+        except (BlockingIOError, ssl.SSLWantReadError, ssl.SSLWantWriteError):
+            log.debug('(%s) No data to read, trying again later...', self.name)
+            if self._aborted.wait(self.SOCKET_REPOLL_WAIT):
+                break
+            continue
         except OSError:
             # Suppress socket read warnings from lingering recv() calls if
             # we've been told to shutdown.
             if self._aborted.is_set():
-=======
-        """Main IRC loop which listens for messages."""
-        buf = b""
-        data = b""
-        while (not self._aborted.is_set()) and not world.shutting_down.is_set():
-
-            try:
-                data = self._socket.recv(2048)
-            except (BlockingIOError, ssl.SSLWantReadError, ssl.SSLWantWriteError):
-                log.debug('(%s) No data to read, trying again later...', self.name)
-                if self._aborted.wait(self.SOCKET_REPOLL_WAIT):
-                    break
-                continue
-            except OSError:
-                # Suppress socket read warnings from lingering recv() calls if
-                # we've been told to shutdown.
-                if self._aborted.is_set():
-                    return
-                raise
-
-            buf += data
-            if not data:
-                self._log_connection_error('(%s) Connection lost, disconnecting.', self.name)
-                return
-            elif (time.time() - self.lastping) > self.pingtimeout:
-                self._log_connection_error('(%s) Connection timed out.', self.name)
->>>>>>> 180bfa99
                 return
             raise
 
