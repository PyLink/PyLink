# Advanced Configuration for PyLink Relay

PyLink Relay provides a few configuration options not documented in the example configuration, either because they have limited use or are too complicated to be described briefly.

**This guide assumes that you are relatively familiar with the way YAML syntax works (lists, named arrays/dicts, etc.).** In this document, configuration options will be referred to in the format `a::b::c`, which represents the "`c`" option inside a "`b`" config block, all within an "`a`" config block.

In actual YAML, that translates to this:

```yaml
a:
    b:
        c: "some value"
```

### Custom Clientbot Styles

<<<<<<< HEAD
Custom Clientbot styles can be applied for any of Clientbot's supported events, by defining keys in the format `relay::clientbot_styles::<event name>`. See below for a list of supported events and their default values (as of 1.3.0).
=======
Custom Clientbot styles can be applied for any of Clientbot's supported events, by defining keys in the format `relay::clientbot_styles::<event name>`. As of 2.0-beta1, you can also set this per-network by defining options in the form `servers::<network name>::relay_clientbot_styles::<event names>` (Note: defining Clientbot styles locally will override the global `clientbot_styles` block and cause all values under it to be ignored for that network).

See below for a list of supported events and their default values (as of 2.0-beta1).
>>>>>>> d356b534

A common use case for this feature is to turn off or adjust colors/formatting; this is explicitly documented [below](#disabling-colorscontrol-codes).

These options take template strings as documented here: https://docs.python.org/3/library/string.html#template-strings. Supported substitution values differ by event, but usually include the [hook values for each](technical/hooks-reference.md#irc-command-hooks), *plus* the following:

- For all events:
    - `$netname`: origin network name
    - `$sender`: nick of sender
    - `$sender_identhost`: ident@host string of the sender
    - `$colored_sender`: color hashed version of `$sender`
    - `$colored_netname`: color hashed version of `$netname`
- For KICK, and other events that have a `$target` field corresponding to a user:
    - `$target_nick`: the nick of the target (as opposed to `$target`, which is an user ID)
- For events that have a `$channel` field attached (e.g. JOIN, PART):
    - `$local_channel`: the *local* channel name (i.e. the channel on the clientbot network)
    - `$channel`: the real channel name on the sender's network
<<<<<<< HEAD
=======
    - `$mode_prefix`: the highest prefix mode of the sender, if they are a user. This is normally either empty or one of (common prefix modes) `~&!@%+`.
>>>>>>> d356b534
- For SJOIN, SQUIT:
    - `$nicks`: a comma-joined list of nicks that were bursted
    - `$colored_nicks`: a comma-joined list of each bursted nick, color hashed

To disable relaying for any specific event, set the template string to an empty string (`''`).

#### List of supported events

|Event name|Default value|
| :---: | :--- |
MESSAGE  | \x02[$colored\_netname]\x02 <$colored\_sender> $text
KICK     | \x02[$colored\_netname]\x02 - $colored_sender$sender\_identhost has kicked $target_nick from $channel ($text)
PART     | \x02[$colored\_netname]\x02 - $colored_sender$sender\_identhost has left $channel ($text)
JOIN     | \x02[$colored\_netname]\x02 - $colored_sender$sender\_identhost has joined $channel
NICK     | \x02[$colored\_netname]\x02 - $colored_sender$sender\_identhost is now known as $newnick
QUIT     | \x02[$colored\_netname]\x02 - $colored_sender$sender\_identhost has quit ($text)
ACTION   | \x02[$colored\_netname]\x02 * $colored\_sender $text
NOTICE   | \x02[$colored\_netname]\x02 - Notice from $colored\_sender: $text
SQUIT    | \x02[$colored\_netname]\x02 - Netsplit lost users: $colored\_nicks
SJOIN    | \x02[$colored\_netname]\x02 - Netjoin gained users: $colored\_nicks
PM       | PM from $sender on $netname: $text
PNOTICE  | <$sender> $text

- Note: the `PM` and `PNOTICE` events represent private messages and private notices respectively, when they're relayed to users behind a Clientbot link.
- Note 2: as of 1.1.x, all public channel events are sent to channels as PRIVMSG, while `PM` and `PNOTICE` are relayed privately as NOTICE.

#### Disabling Colors/Control Codes

If you don't want the messages PyLink sends for clientbot messages to be emboldened or colored,
remove all escape sequences (e.g. `\x02`) from the format template and replace the colored variants
of applicable substitutions with their non-colored versions.

This is a example clientbot_styles config block, which you can copy *into* your `relay` configuration block.
(*Do not* make multiple `relay` config blocks, or duplicate any config blocks with the same name!)

```yaml
    clientbot_styles:
        ACTION: "[$netname] * $sender $text"
        JOIN: "[$netname] - $sender$sender_identhost has joined $channel"
        KICK: "[$netname] - $sender$sender_identhost has kicked $target_nick from $channel ($text)"
        MESSAGE: "[$netname] <$sender> $text"
        NICK: "[$netname] - $sender$sender_identhost is now known as $newnick"
        NOTICE: "[$netname] - Notice from $sender: $text"
        PART: "[$netname] - $sender$sender_identhost has left $channel ($text)"
        PM: "PM from $sender on $netname: $text"
        PNOTICE: "<$sender> $text"
        QUIT: "[$netname] - $sender$sender_identhost has quit ($text)"
        SJOIN: "[$netname] - Netjoin gained users: $nicks"
        SQUIT: "[$netname] - Netsplit lost users: $nicks"
```

### Misc. options
- `relay::clientbot_startup_delay`: Defines the amount of seconds Clientbot should wait after startup, before relaying any non-PRIVMSG events. This is used to prevent excess floods when the bot connects. Defaults to 5 seconds.
<<<<<<< HEAD
- `servers::NETNAME::relay_force_slashes`: This network specific option forces Relay to use `/` in nickname separators. You should only use this option on TS6 or P10 variants that are less strict with nickname validation, as **it will cause protocol violations** on most IRCds. UnrealIRCd and InspIRCd users do not need to set this either, as `/` in nicks is automatically enabled.
=======
- `servers::NETNAME::relay_force_slashes`: This network specific option forces Relay to use `/` in nickname separators. You should only use this option on TS6 or P10 variants that are less strict with nickname validation, as **it will cause protocol violations** on most IRCds. UnrealIRCd and InspIRCd users do not need to set this either, as `/` in nicks is automatically enabled.
- `servers::NETNAME::relay_endburst_delay`: InspIRCd networks only: sets the endburst delay for relay subservers. If relay server bursts are causing +j (join flood) protection to trigger, raising this value can work around the issue.
>>>>>>> d356b534
<|MERGE_RESOLUTION|>--- conflicted
+++ resolved
@@ -14,13 +14,9 @@
 
 ### Custom Clientbot Styles
 
-<<<<<<< HEAD
-Custom Clientbot styles can be applied for any of Clientbot's supported events, by defining keys in the format `relay::clientbot_styles::<event name>`. See below for a list of supported events and their default values (as of 1.3.0).
-=======
 Custom Clientbot styles can be applied for any of Clientbot's supported events, by defining keys in the format `relay::clientbot_styles::<event name>`. As of 2.0-beta1, you can also set this per-network by defining options in the form `servers::<network name>::relay_clientbot_styles::<event names>` (Note: defining Clientbot styles locally will override the global `clientbot_styles` block and cause all values under it to be ignored for that network).
 
 See below for a list of supported events and their default values (as of 2.0-beta1).
->>>>>>> d356b534
 
 A common use case for this feature is to turn off or adjust colors/formatting; this is explicitly documented [below](#disabling-colorscontrol-codes).
 
@@ -37,10 +33,7 @@
 - For events that have a `$channel` field attached (e.g. JOIN, PART):
     - `$local_channel`: the *local* channel name (i.e. the channel on the clientbot network)
     - `$channel`: the real channel name on the sender's network
-<<<<<<< HEAD
-=======
     - `$mode_prefix`: the highest prefix mode of the sender, if they are a user. This is normally either empty or one of (common prefix modes) `~&!@%+`.
->>>>>>> d356b534
 - For SJOIN, SQUIT:
     - `$nicks`: a comma-joined list of nicks that were bursted
     - `$colored_nicks`: a comma-joined list of each bursted nick, color hashed
@@ -94,9 +87,5 @@
 
 ### Misc. options
 - `relay::clientbot_startup_delay`: Defines the amount of seconds Clientbot should wait after startup, before relaying any non-PRIVMSG events. This is used to prevent excess floods when the bot connects. Defaults to 5 seconds.
-<<<<<<< HEAD
 - `servers::NETNAME::relay_force_slashes`: This network specific option forces Relay to use `/` in nickname separators. You should only use this option on TS6 or P10 variants that are less strict with nickname validation, as **it will cause protocol violations** on most IRCds. UnrealIRCd and InspIRCd users do not need to set this either, as `/` in nicks is automatically enabled.
-=======
-- `servers::NETNAME::relay_force_slashes`: This network specific option forces Relay to use `/` in nickname separators. You should only use this option on TS6 or P10 variants that are less strict with nickname validation, as **it will cause protocol violations** on most IRCds. UnrealIRCd and InspIRCd users do not need to set this either, as `/` in nicks is automatically enabled.
-- `servers::NETNAME::relay_endburst_delay`: InspIRCd networks only: sets the endburst delay for relay subservers. If relay server bursts are causing +j (join flood) protection to trigger, raising this value can work around the issue.
->>>>>>> d356b534
+- `servers::NETNAME::relay_endburst_delay`: InspIRCd networks only: sets the endburst delay for relay subservers. If relay server bursts are causing +j (join flood) protection to trigger, raising this value can work around the issue.