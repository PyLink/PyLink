--- conflicted
+++ resolved
@@ -66,11 +66,7 @@
 
 ### My networks keep disconnecting with SSL errors!
 
-<<<<<<< HEAD
-See https://github.com/GLolol/PyLink/issues/463 - the problem appears to be caused somewhere in Python's SSL stack and/or OpenSSL, and not directly by our code.
-=======
 See https://github.com/jlu5/PyLink/issues/463 - the problem appears to be caused somewhere in Python's SSL stack and/or OpenSSL, and not directly by our code.
->>>>>>> d356b534
 
 Unfortunately, the only workarounds so far are to either disable SSL/TLS, or wrap a plain IRC connection in an external service (stunnel, OpenVPN, etc.)
 
@@ -103,17 +99,10 @@
 
 ### Clientbot doesn't relay both ways!
 
-<<<<<<< HEAD
-Load the `relay_clientbot` plugin. https://github.com/GLolol/PyLink/blob/1.3-beta1/example-conf.yml#L465-L468
-
-### How do I turn off colors in Clientbot?
-See https://github.com/GLolol/PyLink/blob/master/docs/advanced-relay-config.md#custom-clientbot-styles, especially the section "Disabling Colors/Control Codes".
-=======
 Load the `relay_clientbot` plugin. https://github.com/jlu5/PyLink/blob/1.3-beta1/example-conf.yml#L465-L468
 
 ### How do I turn off colors in Clientbot?
 See https://github.com/jlu5/PyLink/blob/master/docs/advanced-relay-config.md#custom-clientbot-styles, especially the section "Disabling Colors/Control Codes".
->>>>>>> d356b534
 
 ### Relay is occasionally dropping users from channels!
 
@@ -148,8 +137,6 @@
 
 ## Services issues
 
-## Services issues
-
 ### Service bots aren't spawning on my network, even though PyLink connects
 
 This indicates either a bug in PyLink's protocol module or (less commonly) a bug in your IRCd. Hint: ENDBURST is likely not being sent or received properly, which causes service bot spawning to never trigger.
