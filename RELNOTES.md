--- conflicted
+++ resolved
@@ -1,40 +1,3 @@
-<<<<<<< HEAD
-# PyLink 1.3.0 (2018-05-08)
-The 1.3 update focuses on backporting some commonly requested and useful features from the WIP 2.0 branch. This release includes all changes from 1.3-beta1, plus the following:
-
-- Errors due to missing permissions now log to warning. [issue#593](https://github.com/GLolol/PyLink/issues/593)
-- Documentation updates to advanced-relay-config.md and the FAQ
-
-# PyLink 1.3-beta1 (2018-04-07)
-The 1.3 update focuses on backporting some commonly requested and useful features from the WIP 2.0 branch. This beta release includes all changes from 1.2.1, plus the following:
-
-#### New features
-- **Backported the launcher from 2.0-alpha2**:
-    - Added support for daemonization via the `--daemon/-d` option. [issue#187](https://github.com/GLolol/PyLink/issues/187)
-    - Added support for shutdown/restart/rehash via the command line. [issue#244](https://github.com/GLolol/PyLink/issues/244)
-    - The launcher now detects and removes stale PID files when `psutil` (an optional dependency) is installed, making restarting from crashes a more streamlined process. [issue#512](https://github.com/GLolol/PyLink/issues/512)
-    - PID file checking is now enabled by default, with the `--check-pid/-c` option retained as a no-op option for compatibility with PyLink <= 1.2
-    - Following 2.0 changes, sending SIGUSR1 to the PyLink daemon now triggers a rehash (along with SIGHUP).
-- Service bot idents, hosts, and realnames can now be configured globally and on a per-network basis. [issue#281](https://github.com/GLolol/PyLink/issues/281)
-- Relay server suffix is now configurable by network (`servers::<netname>::relay_server_suffix` option). [issue#462](https://github.com/GLolol/PyLink/issues/462)
-- Login blocks can now be restricted to specific networks, opered users, and hostmasks. [issue#502](https://github.com/GLolol/PyLink/issues/502)
-- Relay now supports relaying more channel modes, including inspircd blockhighlight +V and exemptchanops +X (the whitelist was synced with 2.0-alpha3)
-
-#### Bug fixes
-- automode: fix errors when managing channels with multiple #'s in its name
-- protocols/p10: fix the `use_hashed_cloaks` option not working correctly (it mistakenly read the value of `use_account_cloaks` instead)
-- relay_clientbot: fix `@#channel` messages being relayed to channels other than the target
-- Fixed sporadic disconnect issues on `BlockingIOError`, `ssl.SSLWantReadError`, and `ssl.SSLWantWriteError`
-- protocols/unreal: fix the wrong hook name being sent when receiving legacy (Unreal 3.2) user introductions
-- global: ignore empty `global:` configuration blocks
-
-#### Misc changes
-- Config loading now uses `yaml.safe_load()` instead of `yaml.load()` so that arbitrary code cannot be executed. [issue#589](https://github.com/GLolol/PyLink/issues/589)
-- Significantly revised example-conf for wording and consistency.
-- protocols/unreal: bumped protocol version to 4017 (no changes needed)
-
-# PyLink 1.2.1
-=======
 # PyLink 2.0-rc1 (unreleased)
 
 #### Bug fixes
@@ -290,8 +253,41 @@
 - protocols/p10 now bursts IPv6 IPs to supported uplinks.
 - Fixed compatibility with ircd-hybrid trunk after commit 981c61e (EX and IE are no longer sent in the capability list)
 
+# PyLink 1.3.0 (2018-05-08)
+The 1.3 update focuses on backporting some commonly requested and useful features from the WIP 2.0 branch. This release includes all changes from 1.3-beta1, plus the following:
+
+- Errors due to missing permissions now log to warning. [issue#593](https://github.com/GLolol/PyLink/issues/593)
+- Documentation updates to advanced-relay-config.md and the FAQ
+
+# PyLink 1.3-beta1 (2018-04-07)
+The 1.3 update focuses on backporting some commonly requested and useful features from the WIP 2.0 branch. This beta release includes all changes from 1.2.1, plus the following:
+
+#### New features
+- **Backported the launcher from 2.0-alpha2**:
+    - Added support for daemonization via the `--daemon/-d` option. [issue#187](https://github.com/GLolol/PyLink/issues/187)
+    - Added support for shutdown/restart/rehash via the command line. [issue#244](https://github.com/GLolol/PyLink/issues/244)
+    - The launcher now detects and removes stale PID files when `psutil` (an optional dependency) is installed, making restarting from crashes a more streamlined process. [issue#512](https://github.com/GLolol/PyLink/issues/512)
+    - PID file checking is now enabled by default, with the `--check-pid/-c` option retained as a no-op option for compatibility with PyLink <= 1.2
+    - Following 2.0 changes, sending SIGUSR1 to the PyLink daemon now triggers a rehash (along with SIGHUP).
+- Service bot idents, hosts, and realnames can now be configured globally and on a per-network basis. [issue#281](https://github.com/GLolol/PyLink/issues/281)
+- Relay server suffix is now configurable by network (`servers::<netname>::relay_server_suffix` option). [issue#462](https://github.com/GLolol/PyLink/issues/462)
+- Login blocks can now be restricted to specific networks, opered users, and hostmasks. [issue#502](https://github.com/GLolol/PyLink/issues/502)
+- Relay now supports relaying more channel modes, including inspircd blockhighlight +V and exemptchanops +X (the whitelist was synced with 2.0-alpha3)
+
+#### Bug fixes
+- automode: fix errors when managing channels with multiple #'s in its name
+- protocols/p10: fix the `use_hashed_cloaks` option not working correctly (it mistakenly read the value of `use_account_cloaks` instead)
+- relay_clientbot: fix `@#channel` messages being relayed to channels other than the target
+- Fixed sporadic disconnect issues on `BlockingIOError`, `ssl.SSLWantReadError`, and `ssl.SSLWantWriteError`
+- protocols/unreal: fix the wrong hook name being sent when receiving legacy (Unreal 3.2) user introductions
+- global: ignore empty `global:` configuration blocks
+
+#### Misc changes
+- Config loading now uses `yaml.safe_load()` instead of `yaml.load()` so that arbitrary code cannot be executed. [issue#589](https://github.com/GLolol/PyLink/issues/589)
+- Significantly revised example-conf for wording and consistency.
+- protocols/unreal: bumped protocol version to 4017 (no changes needed)
+
 # PyLink 1.2.1 (2017-09-19)
->>>>>>> d356b534
 The "Dancer" release. Changes from 1.2.0:
 
 #### Bug fixes
