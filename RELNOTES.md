<<<<<<< HEAD
# PyLink 2.1-alpha2 (*UNRELEASED*)

**PyLink now requires Python 3.5 or later!**

This release includes all changes from PyLink 2.0.3, plus the following:

### Feature changes
- **Added cachetools as a core runtime dependency** (relay and expiringdict)
- **Added beta support for InspIRCd 3** ([issue#644](https://github.com/jlu5/PyLink/issues/644)):
    - The target IRCd version can be configured via a `target_version` server option, which supports `insp20` (InspIRCd 2.0, default) and `insp3`.
- **Removed dependencies on ircmatch** ([issue#636](https://github.com/jlu5/PyLink/issues/636)) **and expiringdict** ([issue#445](https://github.com/jlu5/PyLink/issues/445))
- Increased Passlib requirement to 1.7.0+ to remove deprecated calls
    - pylink-mkpasswd: use `hash()` instead of `encrypt()`
- Relay updates:
    - Relay now tracks kill/mode/topic clashes and will stop relaying when it detects such a conflict ([issue#23](https://github.com/jlu5/PyLink/issues/23))
    - Skip nick normalization on protocols where they aren't actually required (Clientbot, Discord)
- Support `@servicenick` as a fantasy trigger prefix (useful on Discord)
- commands: add a `shownet` command to show server info ([issue#578](https://github.com/jlu5/PyLink/issues/578))
- antispam: added optional quit/part message filtering ([issue#617](https://github.com/jlu5/PyLink/issues/617))

### Bug fixes
- SECURITY: only whitelist permissions for the defined `login:user` if a legacy account is enabled
- clientbot: fix crash when `MODES` is defined in ISUPPORT without a value (affects connections to Oragono)
- relay: fix KILL message formatting (regression from [issue#520](https://github.com/jlu5/PyLink/issues/520))
- relay: consistency fixes when handling hideoper mode changes ([issue#629](https://github.com/jlu5/PyLink/issues/629))
- exttargets: coerse services_account to string before matching ([issue#639](https://github.com/jlu5/PyLink/issues/639))

### Internal improvements
- **API Break:** Reworked `PyLinkNetworkCore.nick_to_uid()` specification to support duplicate nicks and user filtering
    - Reworked most plugins (`commands`, `bots`, `opercmds`) to deal with duplicate nicks more robustly
- Revised handling of KILL and QUIT hooks: the `userdata` argument is now always defined
    - If we receive both a KILL and a QUIT for any client, only the one received first will be sent as a hook.
- Added new protocol module capabilities: `freeform-nicks`, `virtual-server`
- Added `utils.match_text()`, a general glob matching function to replace ircmatch calls ([issue#636](https://github.com/jlu5/PyLink/issues/636))
- Editing hook payloads is now officially supported in plugin hook handlers ([issue#452](https://github.com/jlu5/PyLink/issues/452))
- ClientbotWrapperProtocol: override `_get_UID()` to only return non-virtual clients, ensuring separate namespaces between internal and external clients.
- ClientbotBaseProtocol: disallow `part()` from the main pseudoclient by default, as this may cause desyncs if not supported
- Moved IRCv3 message tags parser from `clientbot` to `ircs2s_common`
- Merged relay's `showchan`, `showuser` commands into the `commands` plugin, for better tracking of errors and duplicate nicks


# PyLink 2.1-alpha1 (2019-05-02)

This release focuses on internal improvements to better integrate with [pylink-discord](https://github.com/PyLink/pylink-discord). It includes all fixes from 2.0.2, plus the following:

#### Feature changes
- Various Relay improvements:
    - Relay now sanitizes UTF-8 nicks and idents where not supported, optionally using the [unidecode](https://github.com/avian2/unidecode) module to decode Unicode names more cleanly to ASCII
        - This introduces a new option `relay::use_unidecode` which is enabled by default when the module is installed
    - The fallback character to replace invalid nick characters is now `-` instead of `|`
    - Add protocol-level support for hiding users in Relay - this is used by pylink-discord to optionally hide invisible/offline users
- Decrease default log file size from 50 MiB to 20 MiB

#### Bug fixes
- changehost: only send a host change if new host != original
    - This prevents duplicate host changes on InspIRCd, since it echoes back successful host changes
- clientbot: fix /names parsing errors on networks supporting colors in hosts. [issue#641](https://github.com/jlu5/PyLink/issues/641)
- inspircd: disallow `_` in hosts since CHGHOST does not treat it as valid
- relay: allow trailing .'s in subserver names (e.g. `relay.` is now an accepted server suffix)
- stats: hide login blocks in `/stats O` when not relevant to the caller's network
- unreal: work around a potential race when sending kills on join

#### Internal improvements
- log: use pylinkirc as logger name; this prevents other libraries' debug output from making it to the PyLink log by default
- clientbot: properly bounce kicks on networks not implementing them
- classes: remove channels, modes substitutions from `User.get_fields()`
- various: type-safety fixes to support numeric channel, server, and user IDs (they were previously always strings)
- SQUIT hooks now track a list of affected servers (SIDs) in the `affected_servers` field
- relay: minor optimizations

=======
# PyLink 2.0.3 (2019-10-11)

Changes since 2.0.2:

#### Feature changes
- Switch to more secure password hashing defaults, using pbkdf2-sha256 as the default hash method
- Introduce a `login::cryptcontext_settings` option to further tweak passlib settings if desired

#### Bug fixes
- **SECURITY**: Only allow the defined `login:user` to take all permissions when legacy accounts are enabled
- clientbot: fix /names handling on networks with colours in hostnames
- clientbot: fix crash when MODES is defined in ISUPPORT but given no value (affects connections to Oragono)
- changehost: only send a host change if new host != original
- relay: fix inconsistent handling of the hideoper setting. [issue#629](https://github.com/jlu5/PyLink/issues/629)
- unreal: work around a potential race when sending kills on join

# PyLink 2.0.2 (2019-03-31)

Changes since 2.0.1:

#### Feature changes
- Antispam now supports filtering away Unicode lookalike characters when processing text
- Allow disabling dynamic channels via a new "join_empty_channels" option
- relay: add an explicit `forcetag` command, since IRC kills are now relayed between networks

#### Bug fixes
- launcher: fix crash when --no-pid is set
- relay: fix DB corruption when editing modedelta modes
- automode: fix sending joins to the wrong network when editing remote channels

#### Internal improvements
- relay: minor optimizations and cleanup
- Disable throttling on S2S links by default, since it usually isn't necessary there
>>>>>>> 2c53ce06

# PyLink 2.0.1 (2018-10-06)

Changes since 2.0.0:

#### Feature changes
- Slashes (`/`) in hosts is now supported on UnrealIRCd.
- Added an `ignore_ts_errors` server option to suppress bogus TS warnings.

#### Bug fixes
- clientbot: fix desync when the bot is told to kick itself ([issue#377](https://github.com/jlu5/PyLink/issues/377))
- launcher: fix PID files not being read if psutil isn't installed
- relay_clientbot no longer relays list modes set during a server burst ([issue#627](https://github.com/jlu5/PyLink/issues/627))
- Fixed stray "bogus TS 0" warnings on some UnrealIRCd mode commands

#### Internal improvements
- unreal: bump protocol version to 4200 (UnrealIRCd 4.2.0)
- unreal: use SJOIN in `join()` to work around non-deterministic TS when forwarding to other servers

# PyLink 2.0.0 (2018-07-31)

Changes since 2.0-rc1:

- Fixed various bugs affecting Relay and Clientbot:
    - handlers: don't delete the PyLink service UID if it leaves all cahnnels
    - Relay sometimes sent an empty channel to kick() when relaying kills to kick
    - Fix "Relay plugin unloaded" parts on Clientbot links causing a flood of "Clientbot was force parted" kicks
- setup.py: Work around TypeError in distutils.util.rfc822_escape() when installing on Python 3.4

For a summary of changes since 1.3.x, consult the release notes for PyLink 2.0-rc1 below.

# PyLink 2.0-rc1 (2018-07-18)

PyLink 2.0 comes with a ton of new features, refinements, and optimizations. Here is a summary of the most interesting changes - for detailed changelogs, consult the release notes for individual snapshots below.

This release does *not* preserve compatibility with third-party plugins written for PyLink 1.x!

#### New features
- **Added support for ngIRCd, ChatIRCd, and beware-ircd** (via protocol modules `ngircd`, `ts6`, and `p10` respectively)
- **Add support for extbans** on UnrealIRCd, Charybdis (and derivatives), InspIRCd, and Nefarious.
- **U-lined services servers can now be configured for use with Relay**:
    - `CLAIM` restrictions are relaxed for service bots, which may now join with ops and set simple modes. This prevents mode floods when features such as `DEFCON` are enabled, and when a channel is accidentally registered on a network not on the CLAIM list.
    - `DEFCON` modes set by services are ignored by Relay instead of bounced, and do not forward onto other networks unless the setting network is also in the channel's `CLAIM` list.
    - To keep the spirit of `CLAIM`, opped services not in a channel's `CLAIM` list are still not allowed to kick remote users, set prefix modes (e.g. op) on others, or modify list modes such as bans.
- **New Antispam plugin, with the ability to kill / kick / block mass-highlight spam and configured "spam" strings.**
- **Added TLS certificate verification, which is enabled by default on Clientbot networks**. [issue#592](https://github.com/jlu5/PyLink/issues/592)
    - This adds the options `ssl_validate_hostname` and `ssl_accept_invalid_certs` options which have defaults as follows:
        - | Server type              | `ssl_validate_hostname`                             | `ssl_accept_invalid_certs` |
          |--------------------------|-----------------------------------------------------|----------------------------|
          | Full links (S2S)         | false (implied by `ssl_accept_invalid_certs: true`) | true                       |
          | Clientbot networks (C2S) | true                                                | false                      |
        - `ssl_validate_hostname` determines whether a network's TLS certificate will be checked for a matching hostname.
        - `ssl_accept_invalid_certs` disables certificate checking entirely when enabled, and also turns off `ssl_validate_hostname`.
        - The existing TLS certificate fingerprint options are unchanged and can be turned on and off regardless of these new options.
- New Relay features:
    - LINKACL now supports whitelisting networks in addition to the original blacklist implementation (see `help LINKACL`). [issue#394](https://github.com/jlu5/PyLink/issues/394)
    - Relay IP sharing now uses a pool-based configuration scheme (`relay::ip_share_pools`), deprecating the `relay::show_ips` and `relay_no_ips` options.
        - IPs and real hosts are shared bidirectionally between all networks in an ipshare pool, and masked as `0.0.0.0` when sending to a network not in a pool and when receiving those networks' users.
    - KILL handling received a major rework ([issue#520](https://github.com/jlu5/PyLink/issues/520):
        - Instead of always bouncing, kills to a relay client can now be forwarded between networks in a killshare pool (`relay::kill_share_pools`).
        - If the sender and target's networks are not in a killshare pool, the kill is forwarded as a kick to all shared channels that the sender
          has CLAIM access on (e.g. when they are the home network, whitelisted in `CLAIM`, and/or an op).
    - `relay_clientbot` now supports setting clientbot styles by network. [issue#455](https://github.com/jlu5/PyLink/issues/455)
    - The defaults for CLAIM (on or off) and LINKACL (whitelist or blacklist mode) can now be pre-configured for new channels. [issue#581](https://github.com/jlu5/PyLink/issues/581)
    - New `relay::allow_free_oper_links` option allows disabling oper access to `CREATE/LINK/DELINK/DESTROY/CLAIM` by default
    - relay_clientbot: add support for showing prefix modes in relay text, via a new `$mode_prefix` expansion. [issue#540](https://github.com/jlu5/PyLink/issues/540)
- Clientbot is now more featureful:
    - Added support for IRCv3 caps `account-notify`, `account-tag`, `away-notify`, `chghost`, `extended-join`, and `userhost-in-names`
    - Clientbot now supports expansions such as `$nick` in autoperform.
    - Configurable alternate / fallback nicks are now supported: look for the `pylink_altnicks` option in the example config.
    - Added support for WHOX.
    - Clientbot can now optionally sync ban lists when it joins a channel, allowing Relay modesync to unset bans properly. See the `fetch_ban_lists` option in the example config.
    - Failed attempts to join channels are now logged to warning. [issue#533](https://github.com/jlu5/PyLink/issues/533)
- New commands for the opercmds plugin, including:
    - `chghost`, `chgident`, and `chgname`, for IRCds that don't expose them as commands.
    - `massban`, `masskill`, `massbanre`, and `masskillre`, which allow setting mass bans/kills/G/KLINEs on users matching a `nick!user@host` mask, exttarget, or regular expression. The hope is that these tools can help opers actively fight botnets as they are connected, similar to atheme's `clearchan` and Anope's `chankill` commands.
    - `checkban` and `checkbanre`, which return the users matching a target
- Messages sent by most commands are now transparently word-wrapped to prevent cutoff. [issue#153](https://github.com/jlu5/PyLink/issues/153)
- PyLink accounts are now implicitly matched: i.e. `user1` is now equivalent to `$pylinkacc:user1`.
- PyLink now responds to remote `/STATS` requests (`/stats c`, `u`, and `o`) if the `stats` plugin is loaded.
- The PyLink service client no longer needs to be in channels to log to them.

#### Feature changes

- **The ratbox protocol module has been merged into ts6**, with a new `ircd: ratbox` option introduced to declare Ratbox as the target IRCd. [issue#543](https://github.com/jlu5/PyLink/issues/543)
- The `raw` command has been split into a new plugin (`plugins/raw.py`) with two permissions: `raw.raw` for Clientbot networks, and `raw.raw.unsupported_network` for other protocols. Using raw commands outside Clientbot is not supported. [issue#565](https://github.com/jlu5/PyLink/issues/565)
- Some options were deprecated and renamed:
    - The `p10_ircd` option for P10 servers is now named `ircd`, though the old option will still be read from.
    - The `use_elemental_modes` setting on ts6 networks has been deprecated and replaced with an `ircd` option targeting charybdis, elemental-ircd, or chatircd. Supported values for `ircd` include `charybdis`, `elemental`, and `chatircd`.
- The `fml` command in the `games` plugin was removed.

#### Bug fixes
- clientbot: fix errors when connecting to networks with mixed-case server names (e.g. AfterNET)
- Fix `irc.parse_modes()` incorrectly mangling modes changes like `+b-b *!*@test.host *!*@test.host` into `+b *!*@test.host`. [issue#573](https://github.com/jlu5/PyLink/issues/573)
- clientbot: fixed sending duplicate JOIN hooks and AWAY status updates. [issue#551](https://github.com/jlu5/PyLink/issues/551)

#### Internal improvements
- Reading from sockets now uses a select-based backend instead of one thread per network.
- Major optimizations to user tracking that lets PyLink handle Relay networks of 500+ users.
    - This is done via a new `UserMapping` class in `pylinkirc.classes`, which stores User objects by UID and provides a `bynick` attribute mapping case-normalized nicks to lists of UIDs.
    - `classes.User.nick` is now a property, where the setter implicitly updates the `bynick` index with a pre-computed case-normalized version of the nick (also stored to `User.lower_nick`)
- Service bot handling was completely redone to minimize desyncs when mixing Relay and services. [issue#265](https://github.com/jlu5/PyLink/issues/265)

### Changes in this RC build

From 2.0-beta1:

#### Bug fixes
- relay: CHANDESC permissions are now given to opers if the `relay::allow_free_oper_links` option is true.
- Relay no longer forwards kills from servers, preventing extraneous kills for nick collisions and the like.
- bots: the `join` command now correctly uses `bots.join` as its permission name (keeping it consistent with the command name).
    - The previous name `bots.joinclient` is still supported for compatibility reasons.

#### Documentation updates
- Rewrote the Relay Quick Start Guide. [issue#619](https://github.com/jlu5/PyLink/issues/619)
- FAQ: expanded Relay section with common questions regarding Relay mechanics (i.e. kill, mode, and server bans handling)
- docs/technical, docs/permissions-reference: many updates to bring up to date with PyLink 2.0
- various: updated the GitHub repository address

# PyLink 2.0-beta1 (2018-06-27)

This release contains all changes from 2.0-alpha3 as well as the following:

#### New features
- **Added TLS certificate verification, which is now enabled by default on Clientbot networks**. [issue#592](https://github.com/jlu5/PyLink/issues/592)
    - This adds the options `ssl_validate_hostname` and `ssl_accept_invalid_certs` options which have defaults as follows:
        - | Server type              | `ssl_validate_hostname`                             | `ssl_accept_invalid_certs` |
          |--------------------------|-----------------------------------------------------|----------------------------|
          | Full links (S2S)         | false (implied by `ssl_accept_invalid_certs: true`) | true                       |
          | Clientbot networks (C2S) | true                                                | false                      |
        - `ssl_validate_hostname` determines whether a network's TLS certificate will be checked for a matching hostname.
        - `ssl_accept_invalid_certs` disables certificate checking entirely when enabled, and also turns off `ssl_validate_hostname`.
        - The existing TLS certificate fingerprint options are unchanged by this and can be turned on and off regardless of these new options.
- New Relay features:
    - **LINKACL now supports whitelisting networks in addition to the original blacklist implementation** (see `help LINKACL`). [issue#394](https://github.com/jlu5/PyLink/issues/394)
    - relay: The defaults for CLAIM (on or off) and LINKACL (whitelist or blacklist mode) can now be pre-configured for new channels. [issue#581](https://github.com/jlu5/PyLink/issues/581)
    - You can now set descriptions for channels in `LINKED` via the `CHANDESC` command. [issue#576](https://github.com/jlu5/PyLink/issues/576)
    - `relay_clientbot` now supports setting clientbot styles by network. [issue#455](https://github.com/jlu5/PyLink/issues/455)
    - New `relay::allow_free_oper_links` option allows disabling oper access to `CREATE/LINK/DELINK/DESTROY/CLAIM` by default
- New Antispam features (see the `antispam:` example block for configuration details):
    - Antispam now supports text filtering with configured bad strings. [issue#359](https://github.com/jlu5/PyLink/issues/359)
    - Added `block` as a punishment to only hide messages from other plugins like relay. [issue#616](https://github.com/jlu5/PyLink/issues/616)
    - Antispam can now process PMs to PyLink clients for spam - this can be limited to service bots, enabled for all PyLink clients (including relay clones), or disabled entirely (the default).
    - IRC formatting (bold, underline, colors, etc.) is now removed before processing text. [issue#615](https://github.com/jlu5/PyLink/issues/615)
- IPv4/IPv6 address selection is now automatic, detecting when an IPv6 address or bindhost is given. [issue#212](https://github.com/jlu5/PyLink/issues/212)
- Messages sent by most commands are now transparently word-wrapped to prevent cutoff. [issue#153](https://github.com/jlu5/PyLink/issues/153)
- The Global plugin now supports configuring exempt channels. [issue#453](https://github.com/jlu5/PyLink/issues/453)
- Automode now allows removing entries by entry numbers. [issue#506](https://github.com/jlu5/PyLink/issues/506)

#### Feature changes
- Relay feature changes:
    - Relay IP sharing now uses a pool-based configuration scheme (`relay::ip_share_pools`), deprecating the `relay::show_ips` and `relay_no_ips` options.
        - IPs and real hosts are shared bidirectionally between all networks in an ipshare pool, and masked as `0.0.0.0` when sending to a network not in a pool and when receiving those networks' users.
    - **KILL handling received a major rework** ([issue#520](https://github.com/jlu5/PyLink/issues/520):
        - Instead of always bouncing, kills to a relay client can now be forwarded between networks in a killshare pool (`relay::kill_share_pools`).
        - If the sender and target's networks are not in a killshare pool, the kill is forwarded as a kick to all shared channels that the sender
          has CLAIM access on (e.g. when they are the home network, whitelisted in `CLAIM`, and/or an op).
- The PyLink service client no longer needs to be in channels to log to them.

#### Bug fixes
- Fixed ping timeout handling (this was broken sometime during the port to select).
- relay: block networks not on the claim list from merging in modes when relinking (better support for modes set by e.g. services DEFCON).
- Reworked relay+clientbot op checks on to [be more consistent](https://github.com/jlu5/PyLink/compare/fee64ece045ad9dc49a07d1b438caa019c90a778~...d4bf407).
- inspircd: fix potential desyncs when sending a kill by removing the target immediately. [issue#607](https://github.com/jlu5/PyLink/issues/607)
- UserMapping: fixed a missing reference to the parent `irc` instance causing errors on nick collisions.
- clientbot: suppress warnings if `/mode #channel` doesn't show arguments to `+lk`, etc. [issue#537](https://github.com/jlu5/PyLink/issues/537)
- Relay now removes service persistent channels on unload, and when the home network for a link disconnects.
- relay: raise an error when trying to delink a leaf channel from another leaf network.
    - Previously this would (confusingly) delink the channel from the network the command was called on instead of the intended target.
- opercmds: forbid killing the main PyLink client.

#### Internal changes
- Login handling was rewritten and moved entirely from `coremods.corecommands` to `coremods.login`. [issue#590](https://github.com/jlu5/PyLink/issues/590)
- New stuff for the core network classes:
    - `is_privileged_service(entityid)` returns whether the given UID or SID belongs to a privileged service (IRC U:line).
    - `User`, `Channel` TS values are now consistently stored as `int`. [issue#594](https://github.com/jlu5/PyLink/issues/594)
    - `match_host()` was split into `match_host()` and `match_text()`; the latter is now preferred as a simple text matcher for IRC-style globs.
- New stuff in utils:
    - `remove_range()` removes a range string of (one-indexed) items from the list, where range strings are indices or ranges of them joined together with a "," (e.g. "5", "2", "2-10", "1,3,5-8") - [issue#506](https://github.com/jlu5/PyLink/issues/506)
    - `get_hostname_type()` takes in an IP or hostname and returns an int representing the detected address type: 0 (none detected), 1 (IPv4), 2 (IPv6) - [issue#212](https://github.com/jlu5/PyLink/issues/212)
    - `parse_duration()` takes in a duration string (in the form `1w2d3h4m5s`, etc.) and returns the equiv. amount of seconds - [issue#504](https://github.com/jlu5/PyLink/issues/504)
- The TLS/SSL setup bits in `IRCNetwork` were broken into multiple functions: `_make_ssl_context()`, `_setup_ssl`, and `_verify_ssl()`
- Removed deprecated attributes: `irc.botdata`, `irc.conf`, `utils.is*` methods, `PyLinkNetworkCoreWithUtils.check_authenticated()` - [issue#422](https://github.com/jlu5/PyLink/issues/422)
- PyLinkNCWUtils: The `allowAuthed`, `allowOper` options in `is_oper()` are now deprecated no-ops (they are set to False and True respectively)

# PyLink 2.0-alpha3 (2018-05-10)

This release contains all changes from 1.3.0, as well as the following:

#### New features
- **Experimental daemonization support via `pylink -d`**. [issue#187](https://github.com/GLolol/PyLink/issues/187)
- New (alpha-quality) `antispam` plugin targeting mass-highlight spam: it supports any combination of kick, ban, quiet (mute), and kill as punishment. [issue#359](https://github.com/GLolol/PyLink/issues/359)
- Clientbot now supports expansions such as `$nick` in autoperform.
- Relay now translates STATUSMSG messages (e.g. `@#channel` messages) for target networks instead of passing them on as-is. [issue#570](https://github.com/GLolol/PyLink/issues/570)
- Relay endburst delay on InspIRCd networks is now configurable via the `servers::NETNAME::relay_endburst_delay` option.
- The servermaps plugin now shows the uplink server name for Clientbot links
- Added `--trace / -t` options to the launcher for integration with Python's `trace` module.

#### Feature changes
- **Reverted the commit making SIGHUP shutdown the PyLink daemon**. Now, SIGUSR1 and SIGHUP both trigger a rehash, while SIGTERM triggers a shutdown.
- The `raw` command has been split into a new plugin (`plugins/raw.py`) with two permissions: `raw.raw` for Clientbot networks, and `raw.raw.unsupported_network` for other protocols. Using raw commands outside Clientbot is not supported. [issue#565](https://github.com/GLolol/PyLink/issues/565)
- The servermaps plugin now uses two permissions for `map` and `localmap`: `servermaps.map` and `servermaps.localmap` respectively
- `showuser` and `showchan` now consistently report times in UTC

#### Bug fixes
- protocols/clientbot: fix errors when connecting to networks with mixed-case server names (e.g. AfterNET)
- relay: fix KeyError when a local client is kicked from a claimed channel. [issue#572](https://github.com/GLolol/PyLink/issues/572)
- Fix `irc.parse_modes()` incorrectly mangling modes changes like `+b-b *!*@test.host *!*@test.host` into `+b *!*@test.host`. [issue#573](https://github.com/GLolol/PyLink/issues/573)
- automode: fix handling of channels with multiple \#'s in them
- launcher: prevent protocol module loading errors (e.g. non-existent protocol module) from blocking the setup of other networks.
    - This fixes a side-effect which can cause relay to stop functioning (`world.started` is never set)
- relay_clientbot: fix `STATUSMSG` (`@#channel`) notices from being relayed to channels that it shouldn't
- Fixed various 2.0-alpha2 regressions:
    - Relay now relays service client messages as PRIVMSG and P10 WALL\* commands as NOTICE
    - protocols/inspircd: fix supported modules list being corrupted when an indirectly linked server shuts down. [issue#567](https://github.com/GLolol/PyLink/issues/567)
- networks: `remote` now properly errors if the target service is not available on a network. [issue#554](https://github.com/GLolol/PyLink/issues/554)
- commands: fix `showchan` displaying status prefixes in reverse
- stats: route permission error replies to notice instead of PRIVMSG
    - This prevents "Unknown command" flood loops with services which poll `/stats` on link.
- clientbot: fixed sending duplicate JOIN hooks and AWAY status updates. [issue#551](https://github.com/GLolol/PyLink/issues/551)

#### Internal improvements
- **Reading from sockets now uses select instead of one thread per network.**
    - This new code uses the Python selectors module, which automatically chooses the fastest polling backend available ([`epoll|kqueue|devpoll > poll > select`](https://github.com/python/cpython/blob/v3.6.5/Lib/selectors.py#L599-L601)).
- **API Break: significantly reworked channel handling for service bots**. [issue#265](https://github.com/GLolol/PyLink/issues/265)
    - The `ServiceBot.extra_channels` attribute in previous versions is replaced with `ServiceBot.dynamic_channels`, which is accessed indirectly via new functions `ServiceBot.add_persistent_channel()`, `ServiceBot.remove_persistent_channel()`, `ServiceBot.get_persistent_channels()`. This API also replaces `ServiceBot.join()` for most plugins, which now joins channels *non-persistently*.
    - This API change provides plugins with a way of registering dynamic persistent channels, which are consistently rejoined on kick or kill.
    - Persistent channels are also "dynamic" in the sense that PyLink service bots will now part channels marked persistent when they become empty, and rejoin when it is recreated.
    - This new implementation is also plugin specific, as plugins must provide a namespace (usually the plugin name) when managing persistent channels using `ServiceBot.(add|remove)_persistent_channel()`.
    - New abstraction: `ServiceBot.get_persistent_channels()` which fetches the list of all persistent channels on a network (i.e. *both* the config defined channels and what's registered in `dynamic_channels`).
    - New abstraction: `ServiceBot.part()` sends a part request to channels and only succeeds if it is not marked persistent by any plugin. This effectively works around the long-standing issue of relay-services conflicts. [issue#265](https://github.com/GLolol/PyLink/issues/265)
- Major optimizations to `irc.nick_to_uid`: `PyLinkNetworkCore.users` and `classes.User` now transparently maintain an index mapping nicks to UIDs instead of doing reverse lookup on every call.
    - This is done via a new `UserMapping` class in `pylinkirc.classes`, which stores User objects by UID and provides a `bynick` attribute mapping case-normalized nicks to lists of UIDs.
    - `classes.User.nick` is now a property, where the setter implicitly updates the `bynick` index with a pre-computed case-normalized version of the nick (also stored to `User.lower_nick`)
- Various relay optimizations: reuse target SID when bursting joins, and only look up nick once in `normalize_nick`
- Rewritten CTCP plugin, now extending to all service bots. [issue#468](https://github.com/GLolol/PyLink/issues/468), [issue#407](https://github.com/GLolol/PyLink/issues/407)
- Relay no longer spams configured U-lines with "message dropped because you aren't in a common channel" errors
- The `endburst_delay` option to `spawn_server()` was removed from the protocol spec, and replaced by a private API used by protocols/inspircd and relay.
- New API: hook handlers can now filter messages from lower-priority handlers by returning `False`. [issue#547](https://github.com/GLolol/PyLink/issues/547)
- New API: added `irc.get_server_option()` to fetch server-specific config variables and global settings as a fallback. [issue#574](https://github.com/GLolol/PyLink/issues/574)
- automode: replace assert checks with proper exceptions
- Renamed methods in log, utils, conf to snake case. [issue#523](https://github.com/GLolol/PyLink/issues/523)
- Remove `structures.DeprecatedAttributesObject`; it's vastly inefficient for what it accomplishes
- clientbot: removed unreliable pre-/WHO join bursting with `userhost-in-names`
- API change: `kick` and `kill` command funcitons now raise `NotImplementedError` when not supported by a protocol
- relay, utils: remove remaining references to deprecated `irc.proto`

# PyLink 2.0-alpha2 (2018-01-16)
This release includes all changes from 1.2.2-dev, plus the following:

#### New features
- relay_clientbot: add support for showing prefix modes in relay text, via a new `$mode_prefix` expansion. [issue#540](https://github.com/GLolol/PyLink/issues/540)
- Added new modedelta feature to Relay:
    - Modedelta allows specifying a list of (named) modes to only apply on leaf channels, which can be helpful to fight spam if leaf networks don't have adequate spam protection.
- relay: added new option `server::<networkname>:relay_forcetag_nicks`, a per-network list of nick globs to always tag when introducing users onto a network. [issue#564](https://github.com/GLolol/PyLink/issues/564)
- Added support for more channel modes in Relay:
    * blockcaps: inspircd +B, elemental-ircd +G
    * exemptchanops: inspircd +X
    * filter: inspircd +g, unreal extban ~T:block ([issue#557](https://github.com/GLolol/PyLink/issues/557))
    * hidequits: nefarious +Q, snircd +u
    * history: inspircd +H
    * largebanlist: ts6 +L
    * noamsg: snircd/nefarious +T
    * blockhighlight: inspircd +V (extras module)
    * kicknorejoin: elemental-ircd +J ([issue#559](https://github.com/GLolol/PyLink/issues/559))
    * kicknorejoin_insp: inspircd +J (with argument; [issue#559](https://github.com/GLolol/PyLink/issues/559))
    * repeat: elemental-ircd +E ([issue#559](https://github.com/GLolol/PyLink/issues/559))
    * repeat_insp: inspircd +K (with argument; [issue#559](https://github.com/GLolol/PyLink/issues/559))
- Added support for UnrealIRCd extban `~T` in Relay. [issue#557](https://github.com/GLolol/PyLink/issues/557)
- p10: added proper support for STATUSMSG notices (i.e. messages to `@#channel` and the like) via WALLCHOPS/WALLHOPS/WALLVOICES
- p10: added outgoing /knock support by sending it as a notice
- ts6: added incoming /knock handling
- relay: added support for relaying /knock

#### Backwards incompatible changes
- **The ratbox protocol module has been merged into ts6**, with a new `ircd: ratbox` option introduced to declare Ratbox as the target IRCd. [issue#543](https://github.com/GLolol/PyLink/issues/543)

#### Bug fixes
- Fix default permissions not applying on startup (2.0-alpha1 regression). [issue#542](https://github.com/GLolol/PyLink/issues/542)
- Fix rejoin-on-kill for the main PyLink bot not working (2.0-alpha1/[94e05a6](https://github.com/GLolol/PyLink/commit/94e05a623314e9b0607de4eb01fab28be2e0c7e1) regression).
- Clientbot fixes:
    - Fix desyncs caused by incomplete nick collision checking when a user on a Clientbot link changes their nick to match an existing virtual client. [issue#535](https://github.com/GLolol/PyLink/issues/535)
    - Fix desync involving ghost users when a person leaves a channel, changes their nick, and rejoins. [issue#536](https://github.com/GLolol/PyLink/issues/536)
    - Treat 0 as "no account" when parsing WHOX responses; this fixes incorrect "X is logged in as 0" output on WHOIS.
- protocols/p10: fix the `use_hashed_cloaks` server option not being effective.
- Fix long standing issues where relay would sometimes burst users multiple times on connect. [issue#529](https://github.com/GLolol/PyLink/issues/529)
    - Also fix a regression from 2.0-alpha1 where users would not be joined if the hub link is down ([issue#548](https://github.com/GLolol/PyLink/issues/548))
- Fix `$a:account` extbans being dropped by relay (they were being confused with `$a`). [issue#560](https://github.com/GLolol/PyLink/issues/560)
- Fix corrupt arguments when mixing the `remote` and `mode` commands. [issue#538](https://github.com/GLolol/PyLink/issues/538)
- Fix lingering queue threads when networks disconnect. [issue#558](https://github.com/GLolol/PyLink/issues/558)
- The relay and global plugins now better handle empty / poorly formed config blocks.
- bots: don't allow `spawnclient` on protocol modules with virtual clients (e.g. clientbot)
- bots: fix KeyError when trying to join previously nonexistent channels

#### Internal improvements
- `Channel.sort_prefixes()` now consistently sorts modes from highest to lowest (i.e. from owner to voice). Also removed workaround code added to deal with the wonkiness of this function.
- ircs2s_common: add handling for `nick@servername` messages.
- `IRCNetwork` should no longer send multiple disconnect hooks for one disconnection.
- protocols/ts6 no longer requires `SAVE` support from the uplink. [issue#545](https://github.com/GLolol/PyLink/issues/545)
- ts6, hybrid: miscellaneous cleanup
- protocols/inspircd now tracks module (un)loads for `m_chghost.so` and friends. [issue#555](https://github.com/GLolol/PyLink/issues/555)
- Clientbot now logs failed attempts in joining channels. [issue#533](https://github.com/GLolol/PyLink/issues/533)

# PyLink 2.0-alpha1 (2017-10-07)
The "Eclectic" release. This release includes all changes from 1.2.1, plus the following:

#### New features
- **Login blocks can now be limited by network, user hostname, and IRCop status**: see the new "require_oper", "hosts", and "networks" options in the example config.
- **Added support for ngIRCd, ChatIRCd, and beware-ircd** (via protocol modules `ngircd`, `ts6`, `p10` respectively)
- **Add support for extbans in protocols and relay**: this is supported on UnrealIRCd, Charybdis (and derivatives), InspIRCd, and Nefarious P10.
    - Yes, this means you can finally mute bothersome relay users.
- Clientbot is now more featureful:
    - Added support for IRCv3 caps `account-notify`, `account-tag`, `away-notify`, `chghost`, `extended-join`, and `userhost-in-names`
    - Configurable alternate / fallback nicks are now supported: look for the `pylink_altnicks` option in the example config.
    - Added support for WHOX, to complement IRCv3 `account-notify` and `account-tag`.
    - Relay_clientbot can now relay mode changes as text.
    - Clientbot can now optionally sync ban lists when it joins a channel, allowing Relay modesync to unset bans properly. See the `fetch_ban_lists` option in the example config.
- PyLink received a new launcher, which now checks for stale PID files (when `psutil` is installed) and supports shutdown/restart/rehash via the command line.
- New commands for the opercmds plugin, including:
    - `chghost`, `chgident`, and `chgname`, for IRCds that don't expose them as commands.
    - `massban`, `masskill`, `massbanre`, and `masskillre` - these commands allow setting kickbans, kills, or glines on users matching a PyLink mask (`n!u@h` mask/exttarget) or regular expression. The hope is that these tools can help opers actively fight botnets as they are connected, similar to atheme's `clearchan` and Anope's `chankill` commands.
    - `checkbanre` - a companion to `checkban`, using regex matching
- Better support for (pre-defined) U-lined services servers in relay:
    - `CLAIM` restrictions are relaxed for service bots, which may now join with ops and set simple modes. This prevents mode floods when features such as `DEFCON` are enabled, and when a channel is accidentally registered on a network not on the CLAIM list.
    - `DEFCON` modes set by services are ignored by Relay instead of bounced, and do not forward onto other networks unless the setting network is also in the channel's `CLAIM` list.
    - To keep the spirit of `CLAIM` alive, opped services not in a channel's `CLAIM` list are still not allowed to kick remote users, set prefix modes (e.g. op) on others, or set list modes such as bans.
- Service bots' hostnames and real names are now fully configurable, globally and per network.
- Added per-network configuration of relay server suffixes.
- Added IRC `/STATS` support via the `stats` plugin (`/stats c`, `u`, and `o` are supported so far)
- PyLink's connection time is now displayed when WHOISing service bots. This info can be turned off using the `pylink:whois_show_startup_time` option.
- More specific permissions for the `remote` command, which now allows assigning permissions by target network, service bot, and command.
- New `$service` exttarget which matches service bots by name.

#### Backwards incompatible changes
- Signal handling on Unix was updated to use `SIGUSR1` for rehash and `SIGHUP` for shutdown - this changes PyLink to be more in line with foreground programs, which generally close with the owning terminal.
- Some options were deprecated and renamed:
    - The `p10_ircd` option for P10 servers is now named `ircd`, though the old option will still be read from.
    - The `use_elemental_modes` setting on ts6 networks has been deprecated and replaced with an `ircd` option targeting charybdis, elemental-ircd, or chatircd. Supported values for `ircd` include `charybdis`, `elemental`, and `chatircd`.
- PID file checking is now enabled by default, along with checks for stale PID files *only* when [`psutil`](https://pythonhosted.org/psutil/) is installed. Users upgrading from PyLink < 1.1-dev without `psutil` installed will need remove PyLink's PID files before starting the service.
- The `fml` command in the `games` plugin was removed.

#### Bug fixes
- Relay should stop bursting channels multiple times on startup now. (`initialize_channel` now skips execution if another thread is currently initializing the same channel)
- Fixed a long standing bug where fantasy responses would relay before a user's original command if the `fantasy` plugin was loaded before `relay`. (Bug #123)

#### Internal changes
- **API Break**: The protocol module layer is completely rewritten, with the `Irc` and `Protocol`-derived classes combining into one. Porting **will** be needed for old protocol modules and plugins targetting 1.x; see the [new (WIP) protocol specification](https://github.com/GLolol/PyLink/blob/devel/docs/technical/pmodule-spec.md) for details.
- **API Break**: Channels are now stored in two linked dictionaries per IRC object: once in `irc._channels`, and again in `irc.channels`. The main difference is that `irc._channels` implicitly creates new channels when accessing them if they didn't previously exist (prefer this for protocol modules), while `irc.channels` does not raises and raises KeyError instead (prefer this for plugins).
- **API Break**: Most methods in `utils` and `classes` were renamed from camel case to snake case. `log`, `conf`, and others will be ported too before the final 2.0 release.
- **API Break**: IRC protocol modules' server introductions must now use **`post_connect()`** instead of **`connect()`** to prevent name collisions with the base connection handling code.
- Channels are now stored case insensitively internally, so protocol modules and new plugins no longer need to manually coerse names to lowercase.
- Plugins can now bind hooks as specific priorities via an optional `priority` option in `utils.add_hook`. Hooks with higher priorities will be called first; the default priority value us 500.
- Commands can now be properly marked as aliases, so that duplicates don't show in the `list` command.
- Added basic `GLINE/KLINE` support for most IRCds; work is ongoing to polish this off.
- PyLink accounts are now implicitly matched: i.e. `user1` is now equivalent to `$pylinkacc:user1`
- Added complete support for "Network Administrator" and "Network Service" as oper types on IRCds using user modes to denote them (e.g. UnrealIRCd, charybdis).
- User and server hop counts are now tracked properly instead of being hardcoded as 1.
- protocols/p10 now bursts IPv6 IPs to supported uplinks.
- Fixed compatibility with ircd-hybrid trunk after commit 981c61e (EX and IE are no longer sent in the capability list)

# PyLink 1.3.0 (2018-05-08)
The 1.3 update focuses on backporting some commonly requested and useful features from the WIP 2.0 branch. This release includes all changes from 1.3-beta1, plus the following:

- Errors due to missing permissions now log to warning. [issue#593](https://github.com/GLolol/PyLink/issues/593)
- Documentation updates to advanced-relay-config.md and the FAQ

# PyLink 1.3-beta1 (2018-04-07)
The 1.3 update focuses on backporting some commonly requested and useful features from the WIP 2.0 branch. This beta release includes all changes from 1.2.1, plus the following:

#### New features
- **Backported the launcher from 2.0-alpha2**:
    - Added support for daemonization via the `--daemon/-d` option. [issue#187](https://github.com/GLolol/PyLink/issues/187)
    - Added support for shutdown/restart/rehash via the command line. [issue#244](https://github.com/GLolol/PyLink/issues/244)
    - The launcher now detects and removes stale PID files when `psutil` (an optional dependency) is installed, making restarting from crashes a more streamlined process. [issue#512](https://github.com/GLolol/PyLink/issues/512)
    - PID file checking is now enabled by default, with the `--check-pid/-c` option retained as a no-op option for compatibility with PyLink <= 1.2
    - Following 2.0 changes, sending SIGUSR1 to the PyLink daemon now triggers a rehash (along with SIGHUP).
- Service bot idents, hosts, and realnames can now be configured globally and on a per-network basis. [issue#281](https://github.com/GLolol/PyLink/issues/281)
- Relay server suffix is now configurable by network (`servers::<netname>::relay_server_suffix` option). [issue#462](https://github.com/GLolol/PyLink/issues/462)
- Login blocks can now be restricted to specific networks, opered users, and hostmasks. [issue#502](https://github.com/GLolol/PyLink/issues/502)
- Relay now supports relaying more channel modes, including inspircd blockhighlight +V and exemptchanops +X (the whitelist was synced with 2.0-alpha3)

#### Bug fixes
- automode: fix errors when managing channels with multiple #'s in its name
- protocols/p10: fix the `use_hashed_cloaks` option not working correctly (it mistakenly read the value of `use_account_cloaks` instead)
- relay_clientbot: fix `@#channel` messages being relayed to channels other than the target
- Fixed sporadic disconnect issues on `BlockingIOError`, `ssl.SSLWantReadError`, and `ssl.SSLWantWriteError`
- protocols/unreal: fix the wrong hook name being sent when receiving legacy (Unreal 3.2) user introductions
- global: ignore empty `global:` configuration blocks

#### Misc changes
- Config loading now uses `yaml.safe_load()` instead of `yaml.load()` so that arbitrary code cannot be executed. [issue#589](https://github.com/GLolol/PyLink/issues/589)
- Significantly revised example-conf for wording and consistency.
- protocols/unreal: bumped protocol version to 4017 (no changes needed)

# PyLink 1.2.1 (2017-09-19)
The "Dancer" release. Changes from 1.2.0:

#### Bug fixes
- unreal: fix TypeError when relaying prefix modes via `mode()`
- Fix wrong database and PID filenames if the config file name includes a period (".")
- automode: don't send empty mode lines if no users match the ACL
- networks: check in "remote" that the remote network is actually connected
- Fix commonly reported crashes on `logging:` config syntax errors ([49136d5](https://github.com/GLolol/PyLink/commit/49136d5abd609fd5e3ba2ec2e42a0443118e62ab))
- Backported fixes from 2.0-dev:
    - p10: fix wrong hook name for user introduction
    - clientbot: warn when an outgoing message is blocked (e.g. due to bans) (#497)
    - ts6: fix setting real host of users to 'None' if it wasn't given

#### Misc changes
- Removed incorrect descriptions regarding P10 `extended_accounts`. Both X3 and atheme support extended accounts, and this needs to match your IRCd settings regardless.
- Updated definitions in `channel/user-modes.csv`.

#### Internal improvements
- Backported improvements from 2.0-dev:
    - Fix support for Hybrid 8.x trunk
    - Minor logging cleanup for relay and `Irc.matchHost()`.
    - Fix cmode `+p` mapping on TS6 networks.

# PyLink 1.2.0 (2017-08-14)
The "Dragons" release. Changes since 1.2.0-rc1:

#### Feature changes
- Make relay nick tagging configurable per-network; backported from 2.0-dev (#494)

#### Bug fixes

- Fix extraneous removal of PID files even when `-n/--no-check-pid` was set or if the PID file already existed on launch (PyLink would quit and delete the old PID file in these cases)
- servprotect: bump default threshold up to 10 hits/10 seconds, as the old limit was too prone to false positives
- Fix extraneous queue threads not being stopped when a network disconnects (0d5afd2)
- Fix relay errors on disconnect due to race conditions in network handling (a0a295f)

#### Misc changes
- Updated example config and FAQ.

For a summary of major changes since 1.1.x, see the changelog for 1.2.0-rc1.

# PyLink 1.2.0-rc1

The "Droplet" release. Changes since 1.2-beta1:

#### Bug fixes
- relay: fix channel claim disabling (i.e. "`CLAIM #channel -`" was broken since 1.2-alpha1)
- IRCS2SProtocol: fix `UnboundLocalError` in "message coming from wrong way" error
- ts6: fix parsing of the `INVITE` command's `ts` argument
- automode: fix formatting and examples in `setacc` help text
- p10: fix rejoin-on-kick relaying by also acknowledging kicks sent from PyLink to its clients with a PART

### Major changes since 1.1.x
- Added support for snircd, ircu, and other (generic) P10 variants. The target IRCd can be chosen using the new server-specific `p10_ircd` option; see the example config for details (#330).
- **The `nefarious` protocol module was renamed to `p10`**, as it is no longer Nefarious-specific. You should update your configuration to use the new name!
- **Certain configuration options were renamed / deprecated:**
    - The `bot:` configuration block was renamed to `pylink:`, with the old name now deprecated.
    - `logging:stdout` is now `logging:console` (the previous name was a misnomer since text actually went to `stderr`).
    - The `bot:prefix` option is deprecated: you should instead define the `prefixes` setting in a separate config block for each service you wish to customize (e.g. set `automode:prefix` and `games:prefix`)
- **Using new-style accounts exclusively (i.e. specifying things under `login:accounts`) now requires a `permissions:` block for PyLink to start** (#413).
- New `stats` (uptime info) and `global` (global announcement) plugins.
- Plugins and protocol modules can now be loaded from any directory, using the new `plugin_dirs` and `protocol_dirs` options. (#350)
    - The `pylink-contribdl` utility was dropped as it is now it obsolete.
- Relay message formatting became more flexible, and messages from servers (e.g. spurious invite announcements) can now be dropped: look for the `relay_weird_senders` and `accept_weird_senders` options.
- Relay now forbids linking to channels where the home network is down, which previously caused errors due to unreliable target TS (#419). This, along with the regular TS check, can be overridden with a new `link --force` option.
- The `remote` command now routes replies back to the caller network, and supports service bots that aren't the main PyLink bot via a `--service` option.
- Service bot spawning can now be disabled via the global `spawn_services` and per-service `spawn_service` options; doing so will merge the relevant commands into the main PyLink bot.
- Added a `pylink::show_unknown_commands` option to optionally disable "unknown command" errors. This option can also be overridden per-server and per-service (#441).
- Added a `pylink::prefer_private_replies` option to default to private command replies (#409).
- Relay can now announce to leaf channels when the home network disconnects; see the `relay::disconnect_announcement` option (#421).

For a full list of changes since 1.1.x, consult the changelogs for the 1.2.x beta and alpha releases below.

# PyLink 1.2-beta1
The "Dynamo" release. This release includes all fixes from 1.1.2, plus the following:

#### Feature changes
- Added configurable encoding support via the `encoding` option in server config blocks ([#467](https://github.com/GLolol/PyLink/pull/467)).
- **Certain configuration options were renamed / deprecated:**
    - The `bot:` configuration block was renamed to `pylink:`, with the old name now deprecated.
    - `logging:stdout` is now `logging:console` (the previous name was a misnomer since text actually went to `stderr`).
    - The `bot:prefix` option is deprecated: you should instead define the `prefixes` setting in a separate config block for each service you wish to customize (e.g. set `automode:prefix` and `games:prefix`)
- Added new `$and` and `$network` exttargets - see the new [exttargets documentation page](https://github.com/GLolol/PyLink/blob/1.2-beta1/docs/exttargets.md) for how to use them.
- Hostmasks can now be negated in ban matching: e.g. `!*!*@localhost` now works. Previously, this negation was limited to exttargets only.
- `relay_clientbot` no longer colours network names by default. It is still possible to restore the old behaviour by defining [custom clientbot styles](https://github.com/GLolol/PyLink/blob/1.2-beta1/docs/advanced-relay-config.md#custom-clientbot-styles).
- `relay_clientbot` no longer uses dark blue as a random colour choice, as it is difficult to read on clients with dark backgrounds.

#### Bug fixes
- Fix service respawn on KILL not working at all - this was likely broken for a while but never noticed...
- Fix kick-on-rejoin not working on P10 IRCds when `joinmodes` is set. (a.k.a. acknowledge incoming KICKs with a PART per [the P10 specification](https://github.com/evilnet/nefarious2/blob/ed12d64/doc/p10.txt#L611-L618))
- servprotect: only track kills and saves to PyLink clients, not all kills on a network!
- Fix `~#channel` prefix messages not working over relay on RFC1459-casemapping networks ([#464](https://github.com/GLolol/PyLink/issues/464)).
- Show errors when trying to use `showchan` on a secret channel in the same way as actually non-existent channels. Previously this error response forced replies as a private notice, potentially leaking the existence of secret/private channels.
- example-conf: fix reversed description for the password encryption setting.

#### Internal changes
- Portions of the IRC/relay stack were refactored to prevent various hangs on shutdown.
- Performance improvements for outgoing message queuing: the queue system now blocks when no messages are in the queue instead of polling it multiple times a minute.
- Logging fixes: startup warnings (e.g. from config deprecations) now log to files as well as the console.

# PyLink 1.2-alpha1
The "Darkness" release. This release includes all fixes from 1.1.2, plus the following summary of changes:

#### Feature changes
- **Added support for snircd, ircu, and other (generic) P10 variants.** The target IRCd can be chosen using the new server-specific `p10_ircd` option; see the example config for details (#330).
- **The `nefarious` protocol module was renamed to `p10` - you should update your configuration to use the new name!**
- Plugins and protocol modules can now be loaded from any directory, making pylink-contrib 20% more useful! Look for the `plugin_dirs` and `protocol_dirs` options in the example config. (#350)
    - The `pylink-contribdl` utility was dropped as this makes it obsolete.
- Relay now forbids linking to channels where the home network is down, which previously caused errors due to unreliable target TS (#419). This, along with the regular TS check, can be overridden with a new `link --force` option.
- SASL timeout for clientbot is now configurable, with the default raised to 15 seconds
- **New-style accounts (i.e. anything under `login:accounts`) now require a `permissions:` block for PyLink to start** (#413).
- New `stats` (uptime info) and `global` (global announcement) plugins
- Improvements to the `remote` command of the `networks` plugin:
    - Plugin replies are now routed back to the sender's network.
    - Added an optional `--service` option to call commands for service bots other than the main PyLink service.
- `servprotect` KILL/SAVE limits and expiry time are now configurable (#417)
- Added the `pylink::show_unknown_commands` option to optionally disable "unknown command" errors. This option can also be overridden per-server and per-service (#441).
- Added the `pylink::prefer_private_replies` option to default to private command replies (#409)
- Relay message formatting became more flexible, and messages from user-less senders can now be dropped (fa30d3c c03f2d7)
- Added global and per-service `spawn_service(s)` options to optionally disable service bot spawning
- The `bots` plugin now allows specifying channel prefixes (e.g. `@+`) in `join`
- exec: Added `iexec`, `ieval`, `peval`, `pieval`: `i`\* commands run code in an isolated, persistent local scope, while `p`\* commands evaluate expressions while pretty-printing the output
- Relay: implement optional network disconnect announcements (see the `relay::disconnect_announcement` option; #421)

#### Bug fixes
- Service bots no longer throw errors when attempting to call empty commands via fantasy.
- Protocol modules now send PONG immediately instead of queuing it, which should prevent ping timeouts at times of very high activity.

#### Internal improvements
- Protocols now verify that incoming messages originate from the right direction (#405)
- `Irc.matchHost` now supports matching CIDR ranges (#411)
- Added an `utils.IRCParser` class based off `argparse`, for flexible argument parsing (#6).
- Rewrote outgoing message queues to use `queue.Queue` (#430), and support a limit to the amount of queued lines (#442)
   - Also, added a `clearqueue` command to force clear the queue on a network.
- PyLink protocol capabilities were introduced, reducing the amount of protocol name hardcoding in plugins (#337)
- Service bots no longer create stubs on Clientbot networks, and instead route replies through the main bot (#403)
- The default throttle time was halved from 0.01s to 0.005s.
- ServiceBot is now more flexible in help formatting, fixing indented lines and consecutive newlines not showing on IRC.
- Configuration validation no longer uses skippable asserts (#414)
- inspircd: better support for OPERTYPE on InspIRCd 3.x
- Clientbot now tracks channel modes and channel TS on join.
- Clientbot now generates PUIDs/PSIDs with the nick or server name as prefix, and checks to make sure incoming senders don't clash with one.
- commands: `showchan` now shows TS on connections without the `has-ts` protocol capability as well, even though this value may be unreliable

#### Misc changes
- The `bot:` config block is renamed to `pylink:`. Existing configurations will still work, as the `bot` and `pylink` blocks are always merged together (#343).
- Added better documentation for generic options available to all service bots (`nick`, `ident`, `prefix` for fantasy, etc.)
- `Irc.botdata`, `Irc.conf`, `Irc.checkAuthenticated()` have been deprecated: use `conf.conf['pylink']`, `conf.conf`, and the permissions API respectively instead!

# PyLink 1.1.2

The "Calamari" release.

#### Bug fixes
- Multiple fixes for the `unreal` protocol module when using UnrealIRCd 3.2 links:
    - fccec3a Fix crashes on processing SJOIN when a user behind a 3.2 server has a nick starting with a symbol
    - 8465edd Fix kicks to Unreal 3.2 users (PUIDs) not updating the internal state - this would've caused odd prefix mode desyncs if a user was kicked and rejoined.
    - df4acbf Fix prefix modes not being set on Unreal 3.2 users (affects Automode, etc.)
- Backported SASL fixes from 1.2-dev:
    - b14ea4f Send CAP LS before NICK/USER so that we consistently get a SASL response before connect - this fixes SASL on networks like freenode, where connections can often complete before a SASL response from services is ever received.
    - 84448e9 22ceb3f The above commit rewrites SASL to depend on a timely response from the server, so a configurable timeout for SASL/CAP is also introduced. (#424)

#### Feature changes
- 22ceb3f Added the `sasl_timeout` option for Clientbot networks (this defaults to 15 seconds if not set).

#### Internal improvements
- Backported stability improvements from 1.2-dev:
    - d70ca9f Rewrite connection error handling to include `RuntimeError` and `SystemExit` (#438)

# PyLink 1.1.1

The "Crush" release. Changes from 1.1.0:

#### Bug fixes
- The `pylink-mkpasswd` program is actually installed now when using `pip` (PyPI) or `setup.py`.
- Backported protocol module fixes from 1.2-dev:
    - unreal: fix crashes when receiving `SJOIN` with only a prefix and no UID
    - inspircd: work around extraneous letters sent in `FJOIN` timestamps (Anope 1.8.x bug)
    - nefarious: fix a typo causing crashes on user mode changes
- Relay: in `claim`, show a less ambiguous error when a relay channel doesn't exist on the caller's network.
- corecommands: removed extraneous `irc.checkAuthenticated()` call

#### Feature changes
- `pylink-mkpasswd` now supports interactive password input via getpass, which is more secure than passing passwords raw on the command line.

#### Misc changes
- More prominent migration notes regarding permissions and new accounts system.

# PyLink 1.1.0

The "Calico" release. This is mostly a cleanup and documentation update from 1.1-beta2, with the following additional change:
- Made passlib an optional dependency (password hashing will be disabled if passlib isn't installed), simplifying the upgrade process.

For a full list of changes since 1.0.x, see the release notes for the 1.1 alpha & beta series. Summary of major changes since 1.0.x:

- :closed_lock_with_key: **Redone authentication configuration**, now supporting **multiple accounts**, hashed passwords, and fine-tuned permissions.
   - Old configurations using `login:user` and `login:password` will still work, but are now deprecated. Consider migrating to the new `login:` block in the example config.
   - This also adds a new optional dependency of passlib (https://passlib.readthedocs.io/en/stable/), which is required for the password hashing portion.
- Protocol modules now wrap long messages (SJOIN and MODE) to prevent cutoff shenanigans from happening.
   - This fixes a particularly nasty bug that can corrupt the TS on UnrealIRCd channels if a MODE command sets more than 12 modes at once (#393).
- Added utilities to download contrib modules (`pylink-contribdl`) and hash passwords for the new accounts configuration (`pylink-mkpasswd`).
- Most plugins were ported to the permissions API.
- Clientbot now supports mode syncing, SASL (with optional reauth), and IRCv3 multi-prefix.
- Services bots now support setting modes on themselves on join: see "joinmodes" in the example conf
- Changehost gained a few new features, including optional (per network) vHost enforcement.
- Added a `bindhost` option in server blocks, for multi-homed hosts.
- PID file checking was implemented - Run PyLink with the `--check-pid` argument in order to turn it on.
- The `ts6` protocol module now supports `KICK` without arguments and legacy `UID` introduction (for older servers / services).
- Relay: added a `purge` command to remove all relays involving a network.
- Added support for ircd-ratbox (`ratbox` protocol module).
- Changing the console log level via REHASH now works.
- New `servermaps` plugin, displaying network `/map`'s from the PyLink server's perspective.

# PyLink 1.1-beta2

The "Conscience" release. Changes from 1.1-beta1:

#### Bug fixes

- Protocol modules now wrap longer messages (SJOIN and MODE) to prevent cutoff shenanigans from happening.
    - This fixes a particularly nasty bug that can corrupt the TS on UnrealIRCd channels if a MODE command sets more than 12 modes at once (#393).
- Pong handling is a lot less strict now (it just makes sure the sender is the uplink). In other words, fix issues on UnrealIRCd where PONGs get ignored if the argument doesn't match the server name exactly (e.g. different case).
- Clientbot protocol fixes:
    - Fix SASL PLAIN auth on Python 3.4 (TypeError with bytes formatting with `%b`).
    - Don't repeat KICK hooks if the source is internal: this prevents KICK events from being relayed twice to Clientbot links, when the kicked user is also a Clientbot user.
    - Clientbot now explicitly sends `/names` after join, to guarantee a response.
    - Fix message recognition treating nick prefixes without `ident@host` as servers (this polluted the state)
    - Fix prefix mode changes for unknown/missing users in `/who` causing KeyError crashes
- ts6: fix setting mode `-k *` not working due to wrongly ordered logic (1.1-dev regression)
- ts6: fix handling of KICK without a reason argument
- Automode: remove some repeated "Error:" text in error messages
- `IrcChannel` no longer assumes `+nt` on new channels, as this is not necessarily correct

#### Feature changes
- Changing the console log level via REHASH is now supported.
- Added a bind host option for multi-homed hosts.

#### Internal improvements
- updateTS now ignores any broken TS values lower than 750000, instead of propagating them (e.g. over relay) and making the problem worse.
- The UnrealIRCd protocol module was updated to actually use extended SJOIN (SJ3). This should make bursts/startup more efficient, as modes, users, and bans are now sent together.

# PyLink 1.1-beta1

The "Crunchy" release. This release includes all bug fixes from PyLink 1.0.4, along with the following:

### Changes from 1.1-alpha1

#### Feature changes
- Most plugins were ported to use the permissions API, meaning multiple accounts are actually useful now!
    - Having a **PyLink login** with *new* style accounts **no longer implies access to everything** on the PyLink daemon. See the updated example conf regarding the new `permissions:` block.
    - **Logins implying admin access** is limited to **old accounts ONLY** (i.e. logins defined via login:user/password)
    - The `commands` plugin now has permissions checks for `echo`, `showuser`, `showchan`, and `status`. The latter three are granted to all users (`*!*@*`) by default, while `echo` is restricted.
- Clientbot now supports IRCv3 SASL (with optional reauth!) and multi-prefix. See the example conf for details on the former (the latter is enabled automatically when available).
- PID file checking is now **disabled** by default for better migration from 1.0.x. Run PyLink with `--check-pid` in order to turn it on.
- commands: add a new `logout` command (#370)
- The `list` command now supports optionally filtering commands by plugin.

#### Bug fixes
- The permission to use servermaps is now `servermaps.map` instead of `servermap.map`.
- networks: fix the `remote` command to work with permissions (i.e. override the correct account name)
- relay: add missing permissions check on the `linked` command

#### Internal fixes / improvements
- relay: rewrite host normalization to whitelist instead of blacklist characters. This should improve compatibility with IRCds as previously untested characters are introduced.
- relay_clientbot: faster colour hashing using built-in `hash()` instead of md5
- opercmds: removed the source argument from `kick` and `kill`; it's confusing and isn't very useful

#### Misc. changes
- Documentation updates: add a permissions reference, document advanced relay config, etc.

# PyLink 1.0.4
Tagged as **1.0.4** by [GLolol](https://github.com/GLolol)

The "Bonfire" release.

#### Bug fixes
- protocols: implement basic nick collision detection in UID handlers. This fixes users potentially going missing on UnrealIRCd networks, if the remote IRCd introduces a user of the same nick *after* PyLink does. Thanks to kevin for reporting!
- relay: strip underscores (`_`) from hosts on ts6 and ratbox, fixing possible invalid user@host errors
- Backported fixes from 1.1.x / devel:
    - Demote "unknown user" warnings in mode handling to DEBUG, suppressing warnings when old services like Anope 1.8 set modes on users as they quit.
    - Fix `irc.matchHost()` confusing the `realhost` boolean to be the same as `ip`.
    - changehost: add missing permissions check to `applyhosts`; it now requires the `changehost.applyhost` permission.

#### Misc changes
- networks: update help for `disconnect` to reflect how it now always disables autoconnect.

# PyLink 1.1-alpha1

The "Candescent" release.

### Changes from 1.0.3

#### Feature changes
- **Clientbot now supports optional mode syncing** :tada: See the example conf for how to configure it (look for "modesync").
- PID file checking has been implemented and is turned on by default. :warning: **When upgrading from 1.0.x, remove `pylink.pid` before starting!**
- Revamped login configuration system, which now supports **multiple accounts and hashed passwords**
    - :warning: `login:user` and `login:password` are now deprecated and may be removed in a future release. Consider migrating to the new `login:` block in the example config.
    - Hashing new passwords can be done using the `mkpasswd` command via IRC, or the new command line utility `pylink-mkpasswd`.
- Services bots now support setting modes on themselves on join: see "joinmodes" in the example conf
- Added a contrib module downloader (`pylink-contribdl`)
- Relay now uses the PyLink permission system. The following permissions are now available:
	- Granted to opers by default:
		- `relay.create`
		- `relay.destroy`
		- `relay.claim`
		- `relay.link`
		- `relay.delink`
		- `relay.linkacl.view`
		- `relay.linkacl`
	- Granted to all users by default:
		- `relay.linked`
	- And the following which is not explicitly granted:
		- `relay.savedb`
- Relay: added a `purge` command to remove all relays involving a network
- Automode now supports remote channel manipulation in the form `netname#channel` (#352)
- protocols/ts6 now supports legacy UID introduction, for older servers / services
- Changehost gained a few new features (look for "changehost:" in the example conf):
    - Optional (per network) vHost enforcement: now you can create spoofs like freenode without using their IRCd!
    - Enforcement exceptions for the feature above
    - Options to enable/disable matching users by IP and real host
- New protocol support for `ircd-ratbox`, based off `ts6`
- New servermaps plugin, displaying network `/map`'s from the PyLink server's perspective. Relay links can be expanded as well to make this more detailed!
- Oper status tracking is now a network-specific option, for better security. Look for "track_oper_statuses" in the example config.
- The PyLink launcher now sets the terminal title on launch (Windows & POSIX)
- relay: implement a complementary `showchan` command, showing a list of relay links

#### Bug fixes
- Relay is potentially less crashy when PyLink is split off while it tries to introduce users (#354).
- The `bots` plugin now allows JOIN/NICK/PART on all service bots
- Relay: skip channel TS check for Clientbot (some users had this as a sporadic issue)
- Irc: explicitly kill connect loop threads after an Irc object has been removed. This fixes various freezing issues caused by ghosted connections after a network splits (#351).
- Relay: don't error when removing a channel from a network that isn't connected. (AttributeError on `removeChannel()` if `irc.pseudoclient` isn't set)

#### Internal fixes / improvements
- Server ID and service client name (if applicable) are now stored inside `IrcUser` objects, removing the need for some expensive reverse lookups
- Relay and Automode now use a centralized DataStore (backwards compatible) in `structures` for their database implementation
- Docstring rewrapping is now supported for neater, wrappable docstrings! (#307)
- `Irc.error()` was added for easier error replies; it is a simple wrapper around `Irc.reply()`
- Relay now uses locks in DB read/writes, for thread safety
- Most camel case functions in Relay were renamed to lowercase with underscores (PEP 8)

#### Misc. changes
- exec: Drop `raw` text logging to DEBUG to prevent information leakage (e.g. passwords on Clientbot)
- Removed `update.sh` (my convenience script for locally building + running PyLink)

# [PyLink 1.0.3](https://github.com/GLolol/PyLink/releases/tag/1.0.3)
Tagged as **1.0.3** by [GLolol](https://github.com/GLolol) on 2016-11-20T04:51:11Z

The "Buoyant" release.

### Changes from 1.0.2

#### Bug fixes
- Fixed invalid database names such as "automode-/tmp/test.db" from being generated when PyLink is started with an absolute path to its config.
- Backported fixes from 1.1-dev:
    - relay: skip channel TS checks for Clientbot, preventing possible "channel too old" errors on link.

#### Feature changes
- Backported features from 1.1-dev:
    - Relay: allow configuring custom relay server suffixes

#### Misc. changes
- Various spelling/grammar fixes in the example config.

# [PyLink 1.0.2](https://github.com/GLolol/PyLink/releases/tag/1.0.2)
Tagged as **1.0.2** by [GLolol](https://github.com/GLolol) on 2016-10-15T05:52:37Z

The "Baluga" release.

### Changes from 1.0.1

#### Bug fixes
- Clientbot: Fixed nick collisions between virtual clients and real users (#327)
- Fix typo in example conf that caused `log::filerotation` to become an empty, `None`-valued block. This in turn caused the `log` module to crash.

#### Feature changes
- Clientbot now uses a more specific realname fallback ("PyLink Relay Mirror Client") instead of potentially misleading text such as "PyLink Service Client". In the future, this text may be made configurable.

#### Internal fixes / improvements
 - setup.py: reworded warnings if `git describe --tags` fails / fallback version is used. Also, the internal VCS version for non-Git builds is now `-nogit` instead of `-dirty`.

# [PyLink 1.0.1](https://github.com/GLolol/PyLink/releases/tag/1.0.1)
Tagged as **1.0.1** by [GLolol](https://github.com/GLolol) on 2016-10-06T02:13:42Z

The "Beam" release.

### Changes from 1.0.0

#### Bug fixes

- **Fix PyLink being uninstallable via PyPI due to missing VERSION and README.md**
- ts6: don't crash when CHGHOST target is a nick instead of UID
- relay: clobber colour codes in hosts
- bots: allow JOIN/NICK/QUIT on ServiceBot clients

# [PyLink 1.0.0](https://github.com/GLolol/PyLink/releases/tag/1.0.0)
Tagged as **1.0.0** by [GLolol](https://github.com/GLolol) on 2016-09-17T05:25:51Z

The "Benevolence" release.

### Changes from 1.0-beta1

#### Bug fixes
- Clientbot now relays text sent from service bots.
- Fixed KeyErrors in Clientbot when receiving WHO replies for clients we don't know -- these are now ignored.
- Relay now skips mode type definitions when doing reverse mode lookup. This fixes channel mode `+l` mever being relayed UnrealIRCd, because `+l` happened to be the only supported type C mode.
- protocols/nefarious: fix UnboundLocalError when no modes are given on user introduction
- fantasy: don't error when bots are removed while processing a message (e.g. on shutdown)

#### Feature changes
- Automode now limits `listacc` to opers instead of all users (with default permissions settings).

#### Internal fixes / improvements
- Fixed incomplete hook payload keys from 1.0-beta1 (`oldchan`/`chandata` -> `channeldata`)
- services_support: hack away nick clashes between service clients & real users from Clientbot networks
- clientbot: downgrade bad updateClient() calls to warning

#### Misc. changes
- Documentation updates: Automode+permissions guide, README refresh, others.
- Example configuration changes:
  - Automode's bot nick now defaults to "Automode" instead of "ModeBot" for consistency.
  - Added a debug log example <sup><sup><sup>because nobody knew how to turn it on</sup></sup></sup>
  - Fix inverted option description for Relay's `show_netsplits` option.

# [PyLink 1.0-beta1](https://github.com/GLolol/PyLink/releases/tag/1.0-beta1)
Tagged as **1.0-beta1** by [GLolol](https://github.com/GLolol) on 2016-09-03T07:49:12Z

The "Badgers" release. Note: This is an **beta** build and may not be completely stable!

### Changes from 0.10-alpha1

#### Bug fixes
- Fixes for the Clientbot protocol module:
    - Fix `nick()` referring to the wrong variables (and thus not working at all)
    - Fix crashes caused by forced nick changes on connect
    - Clientbot now only sends `CHGHOST/CHGIDENT/CHGNAME` hooks the field has actually changed
- Automode now joins the Modebot client on `setacc`, if not already present

#### Feature changes
- Irc: implement basic message queueing (1 message sent per X seconds, where X defaults to 0.01 for servers) .
    - This appears to also workaround sporadic SSL errors causing disconnects (https://github.com/GLolol/PyLink/issues/246)
- relay: CLAIM is now more resistant to things like `/OJOIN` abuse<sup><sup><sup>Seriously people, show some respect for your linked networks ;)</sup></sup></sup>.
- core: New permissions system, used exclusively by Automode at this time. See `example-permissions.yml` in the Git tree for configuration options.
- relay_clientbot now optionally supports PMs with users linked via Clientbot. This can be enabled via the `relay::allow_clientbot_pms` option, and provides the following behaviour:
    - Private messages and notices *TO* Clientbot users are forwarded from the Relay bot as NOTICE.
    - Private messages can be sent *FROM* Clientbot users using the `rpm` command in `relay_clientbot`
- The PyLink launcher now shows the full VCS version in `pylink -v`
- Revert "relay_clientbot: always lowercase network name (stylistic choice)"

#### Internal fixes / improvements
- protocols/unreal: use umode `+xt` instead of blind `/SETHOST` when spawning users
- protocols/clientbot: handle numerics 463 (ERR_NOPERMFORHOST), 464 (ERR_PASSWDMISMATCH), and 465 (ERR_YOUREBANNEDCREEP) as fatal errors
- protocols: various fields in hook payloads are renamed for consistency:
    - The `chandata` field in SQUIT payloads is renamed to `channeldata`
    - The `oldchan` field in MODE payloads is renamed to `channeldata`
- `Irc.msg()` should no longer send empty text strings (which are technically illegal) in things like help strings.
- Irc: make sending of loopback hooks in `msg()` optional
- relay_clientbot: switch to `irc.msg()` for relayed text

#### Misc. changes
- Various to documentation update and installation instruction improvements.

# [PyLink 0.10-alpha1](https://github.com/GLolol/PyLink/releases/tag/0.10-alpha1)
Tagged as **0.10-alpha1** by [GLolol](https://github.com/GLolol) on 2016-08-22T00:04:34Z

The "Balloons" release. Note: This is an **alpha** build and may not be completely stable! This version includes all fixes from PyLink 0.9.2, with the following additions:

### Changes from 0.9.2

#### Bug fixes
- Improved syncing between Automode and Relay on JOINs. In other words: fixed Automode sometimes setting modes on join before all of a target's relay clones have joined corresponding relay channels on remote networks.
- protocols/inspircd now tracks required modules for vHost updating (CHGHOST/IDENT/NAME), instead of potentially sending unknown commands to the IRCd and causing a netsplit.
- changehost now explicitly forbids `$host` from being used in expansion fields, preventing vHosts from potentially being set in a loop whenever `applyhosts` is called.
- `eval` now formats empty strings correctly, instead of having no visible reply. In other words, it now wraps all output with `repr()`.
- relay: fix reversed prefix mode order in bursts (e.g. `+@~UID` instead of `~@+UID`). Fortunately, this is minor detail; no noticeable adverse effects to IRCd linking was ever experienced.

#### Feature changes

- **WIP** Clientbot protocol module: allows PyLink to connect as a bot to servers, for purposes such as relay.
    - Some features such as flood protection, services account tracking, and IRCv3 support are still missing.
    - **For Clientbot relay support, remember to also load the `relay_clientbot` plugin!**
- Added the ability to rotate logs at certain sizes, keeping X backups for reference.
- REHASH now updates file logging settings.
- Relay now allows configuring a list of nick globs to always tag nicks (`forcetag_nicks:` block in `relay:`)
- networks: new `reloadproto` command, allowing in-place reloading of protocol modules without restart.
- Ctrl-C / KeyboardInterrupt now cleanly shuts down PyLink (in most cases).
- SSL cert file and key file are now optional.
- changehost: show more friendly errors when an expansion field is unavailable
- protocols/inspircd: add support for SAKICK, ALLTIME.
- protocols/ unreal: add support for TSCTL ALLTIME.
- Added support for `/time` requests.

#### Internal fixes / improvements
- Shutdown now cleanly quits the PyLink service bot instead of simply splitting off.
- PyLink now shows a better error if a protocol module chosen is missing.
- Config key validation is now protocol-specific.
- The `IrcUser.identified` attribute was renamed to `IrcUser.account`.
- exec: make `pylinkirc` and `importlib` accessible for easier debugging.
- SQUIT hooks get a few more arguments, such as `nicks` (affected nicks) and `serverdata` (old IrcServer object).
- Retrieving the hostname used by the current PyLink instance is now a shared function: `irc.hostname()`
- Better handling of empty lines in command help - these are now sent as a single space instead of passing invalid text like `:<UID> NOTICE <UID> :` to the IRCd (no text in the text parameter).
- protocols/ts6: handle incoming ETB (extended topic burst) and EOPMOD (partial support; op moderated +z messages are converted to forms like `@#channel`).
- protocols/unreal: explicitly declare support for ESVID, or account name arguments in service stamps. Realistically this doesn't seem to affect S2S traffic, but it is the correct thing to do.

#### Misc. changes
- `FakeIRC` and `FakeProto` are removed (unused and not updated for 0.10 internal APIs)

# [PyLink 0.9.2](https://github.com/GLolol/PyLink/releases/tag/0.9.2)
Tagged as **0.9.2** by [GLolol](https://github.com/GLolol) on 2016-08-21T23:59:23Z

The "Acorn" release.

### Changes from 0.9.1

#### Bug fixes

- Relay now treats `{}` as valid characters in nicks.
- Fixed services login tracking for older Anope services + UnrealIRCd. Previously, PyLink would incorrectly store login timestamps as the account name, instead of the user's nick.
- Relay now normalizes `/` to `.` in hostnames on IRCd-Hybrid.
- Cloaked hosts for UnrealIRCd 3.2 users are now applied instead of the real host being visible.

# [PyLink 0.9.1](https://github.com/GLolol/PyLink/releases/tag/0.9.1)
Tagged as **0.9.1** by [GLolol](https://github.com/GLolol) on 2016-08-07T03:05:01Z

### *Important*, backwards incompatible changes for those upgrading from 0.8.x!
- The configuration file is now **pylink.yml** by default, instead of **config.yml**.
- PyLink now requires installing itself as a module, instead of simply running from source. Do this via `python3 setup.py install --user`.
- The `use_experimental_whois` option for InspIRCd servers and the `spawn_servers` option in Relay have been removed, as they are now implied.

### Changes from 0.9.0

#### Bug fixes

- Fixed various bugs in channel TS handling (this should reduce mode desyncs with relay).
- protocols/unreal: fixed services account support for older services (e.g. Anope < 2.0) that don't explicitly use account names for logins (#296).
- Mode changes are no longer sorted alphabetically when relayed: sorting now only applies for displaying a list of modes, such as in WHOIS.
- Invalid autojoin channels are now ignored, instead of passing potentially invalid data to the IRCd.

#### Feature changes

- `setup.py` now explicitly forbids installing on Python 2 (#297).
- The `nefarious` protocol module now forwards MODE and KICK through servers if the sender isn't opped, preventing many mode bounces, kick failures, and HACK server notices.

#### Internal fixes / improvements

- protocols/hybrid,ts6,unreal: Casemapping-specific lowercasing is now consistently used for channel names
- Relay now catches errors on network removal and ignores them.
- Channels names are now case normalized when receiving `@#channel` messages.

#### Misc. changes
- Minor example configuration updates, including a mention of passwordless UnrealIRCd links by setting recvpass and sendpass to `*`.

# [PyLink 0.9.0](https://github.com/GLolol/PyLink/releases/tag/0.9.0)
Tagged as **0.9.0** by [GLolol](https://github.com/GLolol) on 2016-07-25T05:49:55Z

### *Important*, backwards incompatible changes for those upgrading from 0.8.x!
- The configuration file is now **pylink.yml** by default, instead of **config.yml**.
- PyLink now requires installing itself as a module, instead of simply running from source. Do this via `python3 setup.py install --user`.
- The `use_experimental_whois` option for InspIRCd servers and the `spawn_servers` option in Relay have been removed, as they are now implied.

----

### Changes from 0.9-beta1

##### Added / changed / removed features
- PyLink is now slightly more descriptive if you try to start it with missing dependencies or a missing conf file.
- The PyLink API reference is now at https://pylink.github.io/ instead of in `docs/technical`.
- The `exec` and `eval` commands now have access to the `pylinkirc` and `importlib` imports by default.
- `jupe` from the `opercmds` plugin now requires the admin login instead of just oper.
- opercmds: `kick` now treat channels case insensitively.
- Documentation update: there are now guides to Automode and PyLink's Services API.

##### Bug fixes
- Fixed the `reload` command (again).
- Fixed compatibility with ircmatch 1.2: PyLink previously used features that were only available in the unreleased Git version.
- The `identify` command now responds with NOTICE instead of PM, behaving like any other command. Thanks to @Techman- for pointing this out.
- The `identify` command must be called in private again.
- Relay now shows secret channels in `linked` to those inside the channel, regardless of whether they're opered.
- `$channel:#channel:prefixmode` exttarget matching no longer raises errors if the target isn't in the specified channel.

##### Internal improvements
- Redone version handling so `__init__.py` isn't committed anymore.
- `update.sh` now passes arguments to the `pylink` launcher.

# [PyLink 0.9-beta1](https://github.com/GLolol/PyLink/releases/tag/0.9-beta1)
Tagged as **0.9-beta1** by [GLolol](https://github.com/GLolol) on 2016-07-14T02:11:07Z

### *Important*, backwards incompatible changes for those upgrading from 0.8.x
 - The configuration file is now **pylink.yml** by default, instead of **config.yml**.
 - PyLink now requires installing itself as a module, instead of simply running from source. Do this via `python3 setup.py install --user`.

----

### Changes from 0.9-alpha1

##### Added / changed / removed features
- The `use_experimental_whois` option for InspIRCd servers is removed, and is now implied.
- New config option `bot: whois_show_extensions_to_bots`, which optionally disables extended WHOIS replies for users marked as a bot (+B).
    - This increases security when relay is enabled, for bots that look for services logins in WHOIS.
- Automode has new `clearacc` and `syncacc` commands, for clearing and syncing access lists respectively.
- Relay now allows nick tagging to be turned off by default, via the option `relay: tag_nicks` (#116)
    - This is experimental, and nick tagging is still enabled by default.
    - Any attempts to KILL or SVSNICK a relay client are treated to force tag a nick, so things like `/ns release`, `/ns ghost`, and `/ns regain` should work with network services.
- Automode now only sends one MODE command per sync, to prevent changes from flooding channels.
- Relay separators can now be configured globally (`relay: separator` option), with server-specific overriding that value if given.

##### Bug fixes
- corecommands: fix `unload` failing to remove hooks and commands (0.9.x regression).
- protocols/nefarious: only send EOB_ACK to the direct uplink, preventing stray "acknowledged end of net.burst" messages from showing up. Thanks to Speakz on Evilnet IRC for reporting.
- protocols/unreal: fix server name of the uplink server not being saved (#268)
- Channel prefixes are now sorted in WHOIS output (i.e. no more wrong `@~#channel`), and only the highest prefix shown
- Fixed issues in internal channel mode tracking (c1cd6f4 58d71b0)
- WHOIS requests to the PyLink server for clients that aren't PyLink bots now work (syntax: `/raw whois pylink.server somenick`). "No such nick" errors are also sent when the target is missing, instead of raising warnings.
    - These WHOIS responses were previously sent from the wrong source (the server that the client was on, instead of the PyLink server), causing them to be ignored if they were going the wrong way.
- Automode now treat channels case insensitively in `delacc`.
- `ascii` and `rfc1459` case mappings now treat Unicode case sensitively, in the same way an IRCd would.

##### Internal improvements
- Removed inaccurate references to signon time in WHOIS and elsewhere.
- Changes to user timestamps are now tracked on NICK and SAVE commands
- Relay now creates relay clones with the current time as nick TS, instead of the origin user's TS.
    - This has the effect of purposely losing nick collisions against local users, so that it's easier to reclaim nicks.

# [PyLink 0.9-alpha1](https://github.com/GLolol/PyLink/releases/tag/0.9-alpha1)
Tagged as **0.9-alpha1** by [GLolol](https://github.com/GLolol) on 2016-07-09T07:27:47Z

### Summary of changes from 0.8.x

##### Backwards incompatible changes
 - Configuration file is now **pylink.yml** by default, instead of **config.yml**.
 - PyLink now requires installing itself as a module, instead of simply running from source. Do this via `python3 setup.py install --user`.

##### Added / changed / removed features
- New **`ctcp`** plugin, handling CTCP VERSION and PING ~~(and perhaps an easter egg?!)~~
- New **`automode`** plugin, implementing basic channel ACL by assigning prefix modes like `+o` to hostmasks and exttargets.
- New exttarget support: see https://github.com/GLolol/PyLink/blob/0.9-alpha1/coremods/exttargets.py#L15 for a list of supported ones.
- Relay can now handle messages sent by users not in a target channel (e.g. for channels marked `-n`)
- Relay subserver spawning is now always on - the `spawn_servers` option is removed
- Relay can now optionally show netsplits from remote networks, using a `show_netsplits` option in the `relay:` block
- The `channels` configuration option in `server:` blocks is now optional, and defaults to no channels if not specified
- The `maxnicklen` configuration option is also now optional, with a default value of 30 characters.
- `--version`, `--no-pid`, and `--help` are now implemented by PyLink's command line script
- Test cases were dropped - they were broken and poorly maintained.
- CPUlimit wrapper scripts were removed.
- Service bots now allow plugins to define service descriptions and mark commands as featured when adding them.
- Command replies for services bots are now consolidated into core. In general, FANTASY commands now reply in channel as PRIVMSG, while all commands sent in PM reply as private notices.
- protocols/inspircd: new `use_experimental_whois` server option, which forces PyLink to handle WHOIS requests locally. This allows relay WHOIS extensions like account name and origin server name (`whois_show_*` options) to actually work on InspIRCd networks.
- PyLink can now optionally protect its services clients by setting servprotect modes (InspIRCd umode `+k`, `+S` elsewhere). The option for this is `protect_services` in the `bot:` block.
- The `networks` now deletes IRC objects when `disconnect` is used. To reconnect all disconnected networks, use the `rehash` command.
- Relay now hides disconnected leaf networks from LINKED output.

##### Bug fixes
- Services bots will now ignore unhandled CTCP requests, instead of responding with "Unknown command"
- The `sid` field for TS6 servers now accepts unquoted numeric SIDs (integers) by normalize the SID to a string
- protocols/nefarious: fix wrong variable in "/join 0" handling causing crashes
- The PyLink bot now rejoins relay channels when it is killed
- protocols/ts6: fix wrong args in TB handling

##### Internal improvements
- `coreplugin.py` is split into `coremods/`, with many different submodules for easier maintenance.
- Rewritten channel TS handling to be more concise and reusable
- protocols/unreal: warn about mode bounces instead of fighting with the uplink
- protocols/ts6, protocols/nefarious: use protocol-specific ban bursting instead of sending a regular MODE
- `Irc.parseModes()` now handles strings given as the mode list properly, instead of only accepting a list of modestring arguments
- `SQUIT` handlers now return an `uplink` field with the SID of the server that the target was split from
- protocols/ts6: send 12 users (SJOIN) and 10 modes (TMODE) per line, instead of 10 and 9 respectively
- Relay is now slightly more careful when normalizing nicks: they can't have invalid characters, start with a hyphen (-), etc.
- Modes are now sorted when joined. You'll now see things like `+Hiow` instead of `+wHoi`
- protocols/inspircd: services clients with mode +k now have the "Network Service" oper type, in WHOIS replies and elsewhere
- SQUIT and KILL handling are moved into a protocols/ircs2s.py module, as the handling is basically the same on both TS6 and P10.
- protocols/nefarious,ts6,unreal: KILL handling (inbound & outbound) now supports kill paths and formats kill reasons properly
- protocols: encapsulated (ENCAP) commands are now implicitly expanded, so protocol modules no longer need to bother with IF statement chains in a `handle_encap()`

# [PyLink 0.8-alpha4](https://github.com/GLolol/PyLink/releases/tag/0.8-alpha4)
Tagged as **0.8-alpha4** by [GLolol](https://github.com/GLolol) on 2016-06-30T18:56:42Z

Major changes in this snapshot release:

- **SECURITY**: Forbid SSLv2 and SSLv3 in SSL socket creation (0fbf9e1)
- Configurable nicks for services (per-net and global, #220, #229)
- Resolve server hostnames when connecting (#158).
- protocols/ts6: fix incorrect WHOIS syntax causing connection abort (6060a88)
- protocols/nefarious: fix bad `/join 0` handling causing connection abort (b1e138d)
- relay: forbid linking two channels on the same network (e47738c)
- protocols: various fixes for mode definitions, including missing `+i` handling on ts6 and unreal (26df48c, 3e19e9c)
- Consistent defaults to ping frequency and timeout (now 90 and 180 seconds respectively)
- Example conf: fix various typos (0edb516, cd4bf55) and be more clear about link blocks only being examples
- Various freezes and crash bugs fixed (dd08c01, 1ad8b2e, 504a9be, 5f2da1c)

Full diff: https://github.com/GLolol/PyLink/compare/0.8-alpha3...0.8-alpha4

# [PyLink 0.8-alpha3](https://github.com/GLolol/PyLink/releases/tag/0.8-alpha3)
Tagged as **0.8-alpha3** by [GLolol](https://github.com/GLolol) on 2016-06-01T02:58:49Z

- relay: support relaying a few more channel modes (flood, joinflood, freetarget, noforwards, and noinvite)
- Introduce a new (WIP) API to create simple service bots (#216).
- The main PyLink client now spawns itself with hideoper whenever available, to avoid filling up `/lusers` and `/stats P/p`. (#194)
- The `fantasy` plugin now supports per-bot prefixes; see example conf for details.
- Purge c_ and u_ prefixes from PyLink's internal named modes definitions (#217).
- Various documentation updates.
- New `games` plugin, currently implementing eightball, dice, and fml.
- Various fixes to the Nefarious protocol module (89ed92b46a4376abf69698b76955fec010a230b4...c82cc9d822ad46f441de3f2f820d5203b6e70516, #209, #210).

# [PyLink 0.8-alpha2](https://github.com/GLolol/PyLink/releases/tag/0.8-alpha2)
Tagged as **0.8-alpha2** by [GLolol](https://github.com/GLolol) on 2016-05-08T04:40:17Z

- protocols/nefarious: fix incorrect decoding of IPv6 addresses (0e0d96e)
- protocols/(hybrid|nefarious): add missing BURST/SJOIN->JOIN hook mappings, fixing problems with relay missing users after a netjoin
- protocols/unreal: fix JOIN handling storing channels with the wrong case (b78b9113239bf115b476810c00e06f3a62118df5)
- protocols/inspircd: fix wrong username being sent when formatting KILL text
- commands: Fix `loglevel` command being ineffective (#208)
- relay: Fix various race conditions, especially when multiple networks happen to lose connection simultaneously
- API changes: many commands from `utils` were split into either `Irc()` or a new `structures` module (#199)

[Full diff](https://github.com/GLolol/PyLink/compare/0.8-alpha1...0.8-alpha2)

# [PyLink 0.8-alpha1](https://github.com/GLolol/PyLink/releases/tag/0.8-alpha1)
Tagged as **0.8-alpha1** by [GLolol](https://github.com/GLolol) on 2016-04-23T03:14:21Z

- New protocol support: IRCd-Hybrid 8.x and Nefarious IRCu
- Track user IPs of UnrealIRCd 3.2 users (#196)
- SIGHUP now rehashes PyLink on supported platforms (#179)
- Improved mode support for Charybdis (#203)
- Fix disconnect logic during ping timeouts

[Full diff](https://github.com/GLolol/PyLink/compare/0.7.2-dev...0.8-alpha1)

# [PyLink 0.7.2-dev](https://github.com/GLolol/PyLink/releases/tag/0.7.2-dev)
Tagged as **0.7.2-dev** by [GLolol](https://github.com/GLolol) on 2016-04-19T14:03:50Z

Bug fix release:

- Support mixed Unreal 3.2/4.0 networks (#193)
- More complete APIs for checking channel access (#168)
- New **`servprotect`** plugin for KILL/SAVE flood protection. This was split out of relay due to expiringdict not being installable via pip.
- Documentation update (protocol module variables, mention new WHOIS, VERSION hooks)
- Minor fixes for Windows support. (#183)
- SIGTERM should now shut down the daemon cleanly. (#179)

----
- 8ee64d5ec1bf9c87f16ba3a1210c2210bf50cd5f readme: mention why expiringdict is broken in pip3
- 528dfdba2abc95701fe037bb9d3fa41a7f9476c0 pmodule-spec: mention cmodes, umodes, prefixmodes variables
- cb3187c5e95e78517671d53b32915d869f4fc9e9 ts6_common: do reverse nick lookup for KICK targets
- 55afa1bff626e0dfea607149e285e0303bd3d01a unreal: log instances of PUID manging to debug
- 75984c3c4c788ba13894c1f37eb37436cbbe2d21 ts6_common: add abstraction to convert UIDs->outgoing nicks
- 9f20f8f76719a47e6ce8d0e1868dbeb056fd049e unreal: update SJOIN matching regex
- 4157cb5671691b848a19c2f084e2d49fd6212381 ts6_common: use a better variable name for _getSid()
- e687bb0a78fce6fd6446c5a0655e1ec037120b26 unreal: remove outfilter hack, this doesn't handle text including PUIDs properly
- 0136ff2c3a74561535259a9453687ce367465272 example conf: mention using spaces to indent
- 86781d37ba773525bb96eedaf45f33af420f0a38 README: fix typo
- 9fde35fd774e199648873b73cfca7e186b40eeca relay: handle server name conflicts more correctly
- c01b4497415691b140af747fb6187b4d41337d1d relay: treat network names case-sensitively
- 02ec50826bd0af2e60a5fd024a68a2579c6ce2b2 unreal: fix super() syntax in SQUIT handling
- 16779aa5ce067bfc4f9ddbf377e5238da105ea2b classes: remove lower() call when storing netname
- 6acfbb41253bfe8c9093636612b3c48b8f25eb09 unreal: case-desensitize legacy server names when handling user introductions from them
- 62da384caeb62f892286b9c1f269865e5b5dcbc3 README: unreal 3.2 mixed networks are supported now, sorta
- 5d0f450c73ea2fbac2f136b7805825c51900a024 Merge branches 'master' and 'devel' into devel+unreal32
- 956167538a4a7366ba23ca81624f798c0297bc64 unreal: add warnings & more descriptive errors regarding mixed_link
- f3ceefe87fe30aaae29d2e904fa44c6fd7a6e6aa unreal: initialize legacy users on the right server
- efd13d20ee4d801c0f69bee59d7335ca9e632069 example-conf: add sample unreal block, documenting mixed_link
- 44b102ffce03b746ad172c266f00eece15c92f1a networks: allow all opers to run 'autoconnect'
- 13e97177e2641595709a2940eb038b9fac2bdb3a docs: Add a PyLink oper guide
- c4273e68a4226ea2d9ee8f355ced734f6e57c88a unreal: fix for Python 3.4 support
- 4f088942273b612a8979c6874d16ed34e3930825 unreal: typofix
- 10be9623180ae1ed2dcbe4cffb598b79b4e2e39f unreal: actually return the hook data for NICK & KILL
- 44dc856ffaa4af4ee7918d7e6129e210b7842ca2 unreal: use an awful outFilter hack to convert PUIDs->nicks when sending outgoing commands
- 74ee1ded4dbf48fb123533a5277a35185eca2fa4 unreal: Start work on some really hacky Unreal 3.2 compat code (#193)
- 3e7255e4b2e052c76cd94784ad04b4e3cbf96604 classes: remove ts6-specific hack in Protocol.removeClient
- 514072804c7ba7a647e925c3e2cf0f1a95c2f8c8 README: mention the implications of #193
- fd32bbf45f91ea25fffd7397453afe0f6c49c7b8 unreal: fix typo in last commit
- efcc30c9838e8863b0a750973bc22e050bcd997d unreal: don't confuse legacy SERVER introductions from our uplink with protocol negotiation
- fab404f8d6312e83b317c41821ce9efb255beca9 Merge branches 'master' and 'wip/relay-fixes' into devel
- 3a8b0aa123c32c55ea4cb599fe56c613c74c2d64 relay: catch OSError too when loading DB
- 1bcadbe12b1df4b9d92954025697892c98b100b3 Use more flexible shebangs (/usr/bin/env python3)
- 9e33081bc9544d59316833c7d1a75fce517c087e relay: fix typo in comment
- d21344342d7c69a2f7ca578692d27c8907219920 relay: experimental fix for #183
- 8b7a9f6b459576641296271f7e4ce6ba0a2d9339 Merge pull request #189 from DanielOaks/devel+ignore-env
- d287a22aecd9aed707068bea12c61437df4a9aa2 gitignore: Ignore env folder for virtualenvs
- 58519011b8fa23b06c36632fa154bead56588a25 coreplugin: modularize shutdown routines, handle SIGTERM->shutdown
- b100f30cfe537fc3e0cbc1f2773cf32fbe98306a fantasy: break if IRC object isn't ready
- cf363432f0aa9d8152cfbe2bbbdb6f644bcef960 pylink: use abspath() to get the source directory
- 662d1ce03f8bb4b1110dab413cb13422737eeb9f inspircd: warn that inspircd 2.2 support is experimental
- 4a0ee6f54c6f2952abfb634c84369e506623c2c5 relay: be more thread-safe via dict.copy()
- 305db9f7540bea1f671007a2b1eea7cdd6c9fd87 utils: also don't crash in applyModes for bad mode targets
- e70dfb081196a2091d06476adc71bc8c4457f91f Merge branch 'master' into devel
- 08c3b99dfb17d6f7b284664366291010eed9e455 relay: fix ambiguous logging in KICK blocking
- 4125ff33b1803ab12e475fa508b3d1e1578f38b4 pylink: prettier "Loaded plugins" log message on start
- d5d3c2422bf2c623ffc3ccdf36110ed6a174dd6a inspircd: define minimum & target protocol versions instead of hardcoding them
- 70b9bde2c4cafb9f2ac9d2cf4ea96b341893c032 unreal: fix a little typo
- ad517f80da2ea23fb65cc9b0114b2fe0205b67d4 unreal: bump protocol version to 4000
- 19ac5b59a51988573eeab6ff77ded38ef4e93d04 protocols: drop underscores from pre-defined opertypes
- c71d2bfcb95d69aa1c54e46e1b388a7704e541c9 coreplugin: sync opertype changes in handle_operup
- 9278e56dd82e043b61d1acbe55bd68c6c82e3d97 coreplugin: normalize WHOIS output format
- 44083ccd5e94e3814b0bfff6f272567bef28bc5e core: Store opertype info in all IrcUser objects
- bdbc1020f2742bb004025bfd51966069f8841e5e Merge branch 'master' into devel
- fbd8659a7d6e2b08b7baa45bbdd95dbff67724b4 classes: spawn PyLink clients with a custom opertype
- a91fa46549e7601cb339fd9fc02e5ed47fbd1797 Regenerate pydoc documentation
- c8a35147765f04fb98e8629f6b475cf9a198feb4 hooks-reference: add VERSION and WHOIS
- f618b96b347b1a5c11cb11b9089ffb7f87874265 inspircd: add VERSION handling
- 00552a41a739ecccd2a25ffbb4314f81b142fcab Move detailed version string generation to utils
- 23056e97e3952561a83f466712cbc2a7c3df056a protocols & coreplugin: add handlers for VERSION requests
- 45c2abdae79ad14342a4cfb615c7b658d0aaa9ac Irc: run initVars() on connect too
- aedb05608e6ed02503bd077d7b7d2974936da734 relay: actually, just kill handle_spawnmain
- b2b04c8e7501c2abc9e83317d9da4047b76ef5d9 classes: really ignore errors when shutting down sockets
- ce3d3cf697278d571ccda4f043a3300405336e7e relay: check to make sure network is ready before handling spawnmain
- 0bb54d88e05431549cba39b0e172a70980ee727d New servprotect plugin (anti-KILL/SAVE flood)
- 9fe3373906a2e79fd860b9ffcbcfcccbafb40fa8 relay: get rid of kill/save protection
- 75ec95b8d358fc5a9ec936dae386bddc4fde0210 Merge branch 'master' into devel
- 03b53aee59f81ba3a271e84e6f260c9a6b4ea95c Merge branch 'staging' into devel
- e1830786452220484e7ed16d42053d5b288c77e1 protocols: Remove "secret" testing channel name
- 6962f3b73e8b18501bf91f4af6abfa64a55c9d8a ts6: unset has_eob correctly on reconnects
- c176c90bb6d3ac87bbda8953e68ac3998fd138ab coreplugin: use IrcChannel.getPrefixModes in whois replies
- f5f0df52ce0aaac3df5a21f117fe9f6bca71d801 classes: raise KeyError, not return KeyError...
- c86a02e044c47651ee6a942a51cd4572e7d92884 relay: use IrcChannel.getPrefixModes
- e948db5c7bf051ea780bfc36bc47495787b702ee classes: support looking at older versions of prefix modes mappings
- d84cfbcda169b2c1a428f5609463a4606ea07105 utils: simplify prefix modes handling in applyModes
- e8b00185854444faa12e0316b09bfe75731a9b60 classes: Implement IrcChannel.is(Voice|Halfop|Op)Plus (#168)
- ed333a6d1b03ecf57c6ea0917ccd54c1680f3ed4 classes: implement IrcChannel.isOp, isVoice, getPrefixmodes, etc
- 8135f3a735cf1bd15e3805eed7b29c4694ba1ab2 core: Depluralize prefixmodes mappings (#168)
- 1d4350c4fd00e7f8012781992ab73a1b73f396d2 classes: provide IrcChannel objects with their own name using KeyedDefaultdict
- 544d6e10418165415c8ffe2b5fbe59fcffd65b0f utils: add KeyedDefaultdict

# [PyLink 0.7.1-dev](https://github.com/GLolol/PyLink/releases/tag/0.7.1-dev)
Tagged as **0.7.1-dev** by [GLolol](https://github.com/GLolol) on 2016-03-31T01:42:41Z

Bugfix release. Lingering errata which you may still encounter: #183.

- 0fd093644cf14c9b689ce8d606722989df3477de utils: don't crash when mode target is invalid
- 1930739aad815efcadcdb50ccbcddd44bdcd4aef Revert "Irc: don't call initVars() on IRC object initialization"
- 2b16f25b612e2d3a0ba145cf314e5167b24c0767 classes.Irc: clear state on disconnect, not on connect
- a4395ed9893509334b868a9ba20f2da96923448c log: respect child loggers' levels if they are lower than the main one's
- 46922ce879e7505d09d2008960740d4a7e1082f7 relay: remove dead networks' servers from the servers index unconditionally
- f2a21148e7bb9ddd4f17767aaffe6fc408e66942 Irc: run initVars() on connect too
- 9cd1635f68dafee47f147de43b258014d14da6e2 unreal: fix wrong variable name in handle_umode2
- 2169a9be28331c6207865d50912cd671ff3c34a2 utils: actually abort when mode target is invalid

# [PyLink 0.7.0-dev](https://github.com/GLolol/PyLink/releases/tag/0.7.0-dev)
Tagged as **0.7.0-dev** by [GLolol](https://github.com/GLolol) on 2016-03-21T19:09:12Z

### Changes from 0.6.1-dev:

- d12e70d5e5c1981cf3eeb3c55e716bcb09b4af16 ts6: unset has_eob correctly on reconnects
- 5b2c9c593b467eb6fcd35f6fad3ff4f62925e4fe Add .mailmap
- abce18a5baf5d11d7e9f26b4339d1e64134eff52 log: split multi-line channel logs into multiple PRIVMSGs
- a8303d01102ba234ab667fad0df01cfb80e2c31b commands: sort channel list in 'showuser' output
- 0dd8b80a21d89998234c839663671ab662b8d6f9 docs/t: use rawgit links to serve HTML
- 506ae011a4a13531a66272573441f6f6bf5471f6 Update autogenerated docs (adding a script to do this now)
- d8e5202e5b684acc2571f0578319c48456a2345e world: use a better module description
- 2adb67d38e49e166658d9e996fb4869bc7a69a86 runtests: remove .py extension, only run tests when ran as a script
- da7bd649d2c19a544381a4002b55d8b352757414 conf: fix testconf missing the logging: section
- 557efc369f4e1bde965042513112b08bf2940c33 docs/t: mark hooks-reference as finished in README
- 9d0fcb5395f88b8aeda284c71ab4f30bbf97296c docs: finish off hooks-reference (#113)
- 15b35f1853b1d0826a409a4b5cc2216005a3554c ts6: support charybdis +T mode (closes #173)
- 359bfcd9dae38e5e6e487f9c773144ee26af06a5 bots: map 'msg' command to 'say' too
- b6889fb0978b563709356cb708290bf123e55b3b irc: fix spacing in certificate fingerprint logging
- 7f5bc52152bc082f7beb689233d062b7714ff571 relay: fix errors in KILL handling when target isn't in any relay channels
- 3527960d18b2366084ca0c7ad99c16a907e4f0fd coreplugin: tell plugins to exit cleanly before closing connections
- 9b0db81068e2c07867bd8100cb9007a198770cb5 changehost: modularize, add a command to apply cloaks now, match IPs too
- 14388d932fb774fa714b6e2d65f5cd3e2d51c3cf utils.getHostmask: add option to return IP address
- 5fed4629a612ba0e01616e61c70e03f3ce93c511 networks: remove networks with autoconnect off in 'disconnect'
- 8ac5436152cc70d187eb380e99f5bd46097bf39c relay: allow admins to destroy channels hosted on other networks
- 4df027cac43a44318504f83767eeba0573963d66 coreplugin: ignore services' attempts to send accountname before user introduction
- 1ce2725f1e19d9140f478acd5631f837dd4ba8ed bots: update help for 'msg' command (reflect changes made for #161)
- 54dc51aed4753691530b2ff056dac20ff2ac7c72 bots: make source client names optional (Closes #161)
- 34ca9730470c0479ee8d647317c2bf399d349472 relay: cleanup, consistently include the function in log.debug calls
- a740163cbef345f4487c2c5ead89e8e76cc6a6e1 relay: implement DB exporting using threading.Timer, similar to classes.Irc.schedulePing
- d5312018505893401eab59856fde756ed5916737 Merge branch 'master' into devel
- ae8f369f2e1a321c93b1d3537af804d3eee18160 relay: only show networks that are actually connected in LINKED
- de1a9a7995cc3110dbf2d289ca2c01d230a2ebc8 relay: various cleanup
- eec8e0dca4cd598e078e715f3b0784d0f6431933 log: attempt to remedy #164 (more testing needed)
- 40d76c8bb6b25a6a7fa49001ca921827e3d13081 coreplugin: demote successful oper-up messages to debug
- df23b797803f33d79d05cc8b66d72fa1bc214715 commands: reformat 'showuser' output, and show services login info (#25)
- decdf141fd7328c2ee133e8b1ecd6ccf946a6c16 unreal: don't use updateClient to update hostname of clients internally
- 2ebdb4bad65ae66cc33ea2fcb7cef445dfa8a395 unreal: support services account tracking (#25), fix handle_SVSMODE applying modes on the wrong target
- cabdb11f86cbe42165f36c3d4743eeef5a8cb7e9 inspircd: implement services account tracking (#25)
- 0fff91edfd3e10c4106039bc3b89101d6780c95f ts6: implement services account tracking (#25)
- cf15bed58dfd91ebb2ff2aa31ae19706f3f8abe5 classes: add services_account field in IrcUser (#25), default 'identified' attribute to empty string instead of None
- 584f95211383a3363be39c39a0409f65d1793de0 conf: check to make sure logging block exists in config
- 5877031203ceee2e60dc3d204691ddcb31393761 Merge branch 'master' into devel
- 21167e8fb3db21bf07bac890e2787a4fc535ffb1 example conf: use 1 "#" without trailing space for commented-out options
- 0d4655c381a1096920e16ce443ca688a7223755c core: support multiple channel loggers with DIFFERENT log levels & fix example conf (#83)
- 669e889e6fbc9a8405f4c8a751ccebe2c1990faa Support configurable SSL fingerprint hash types (Closes #157)
- 08fd50d3d8cbed4885791ec97f7c64f025664e08 Logging improvements, including support for custom file targets (#83)
- de84a5b4376da3e9636bad6463d7b79af0faa0c2 log: default level should be INFO, not DEBUG
- cf1de08457753bdfd13d340f2cfcb3e02998dd67 commands: support rehashing channel loggers
- 2503bd3ee5e512a5f6bfbd5ffe64edabcb64c278 commands: In rehash, use irc.disconnect() to disconnect networks removed from conf
- 14efb27fe8179cc199dab182e567c1ce4567ccdc Initial experimental support for logging to channels (#83)
- 4b939ea641284aa9bbb796adc58d273f080e59ee ts6: rewrite end-of-burst code (EOB is literally just a PING in ts6)
- 5a68dc1bc5f880d1117ca81e729f90fb5e1fce38 Irc: don't call initVars() on IRC object initialization

# [PyLink 0.6.1-dev](https://github.com/GLolol/PyLink/releases/tag/0.6.1-dev)
Tagged as **0.6.1-dev** by [GLolol](https://github.com/GLolol) on 2016-03-02T05:15:22Z

* Bug fix release.
    - unreal: fix handing of users connecting via IPv4 3c3ae10
    - ts6: fix incorrect recording of null IPs as 0 instead of 0.0.0.0 fdad7c9
    - inspircd, ts6: don't crash when receiving an unrecognized UID 341c208
    - inspircd: format kill reasons like `Killed (sourcenick (reason))` properly.

# [PyLink 0.6.0-dev](https://github.com/GLolol/PyLink/releases/tag/0.6.0-dev)
Tagged as **0.6.0-dev** by [GLolol](https://github.com/GLolol) on 2016-01-23T18:24:10Z

Notable changes in this release:

- New "opercmds" plugin:
    - This merges some functionality from the bots plugin, but also adds new commands such as `jupe`, `kill`, `topic`, and `checkban`.
- New "changehost" plugin - Automated configurable vHost setting on connect.
- Some core changes will **break** protocol modules and plugins written for older PyLink versions:
    - Some functions have been renamed:
        - `utils.nickToUid(irc, nick)` -> `irc.nickToUid(nick)`
        - `utils.isInternalClient(irc, uid)` -> `irc.isInternalClient(uid)`
        - `utils.isInternalServer(irc, uid)` -> `irc.isInternalServer(uid)`
        - `utils.clientToServer(irc, uid)` -> `utils.getServer(uid)`
        - `utils.getProtoModule(...)` -> `utils.getProtocolModule(...)`
    - Protocol specification is rewritten, with "Client" and "Server" dropped from the suffix of most outgoing commands: see acdd7dbb782765f581...2fd0a8ae741a663d.
- exec plugin: add `inject` and `raw` commands (4e7396b).
- exec plugin: support newline (and other) escapes in `exec` (375dbe8).
- protocols: allow changing remote users' hosts in updateClient (741fed9).
- Speed up and clean up shutdown sequence, fixing hangs due to sockets not shutting down cleanly (#152).
- protocols/unreal: Support cloaking with user mode `+x` (#136).
- Various bug fixes - see https://github.com/GLolol/PyLink/compare/0.5-dev...0.6.0-dev for a full diff.

# [PyLink 0.5-dev](https://github.com/GLolol/PyLink/releases/tag/0.5-dev)
Tagged as **0.5-dev** by [GLolol](https://github.com/GLolol) on 2015-12-06T17:54:02Z

The "We're getting somewhere..." release.

### Changes
- *Bug fixes, all the bug fixes*.

#### Core
- Support IPv6 connections in config.
- The offending hook data is now logged whenever a hook function errors, for more convenient debugging.
- Add sanity checks for autoconnect - delay has to be at least 1 second now, to prevent connect floods that go on without any delay in between!
- Add `irc.reply()` to send command replies to callers in the right context (channel or PM).
- More base commands are in `coreplugin` instead of `commands.py` now, making the latter reloadable without restart.
- Don't crash when REHASH loads a config file that's invalid.
- utils: Replace imp (deprecated) with importlib.

#### Plugins
- commands: Add a command to set log level (#124).
- commands: Update `irc.botdata` (`bot:` data in config) in REHASH.
- fantasy: Support nick prefixes (e.g. `PyLink: help`), along with a configurable prefix.

#### Protocols
- protocols/TS6: Fix SQUIT handling and introduction of SID-less servers (i.e. atheme's `/os JUPE`) (#119)
- protocols/unreal: **Add (experimental) support for UnrealIRCd 4.0.x!**
- plugins: More complete INFO logging: plugin loading/unloading, unknown commands called, successful operups

Full diff:https://github.com/GLolol/PyLink/compare/0.4.6-dev...0.5-dev

# [PyLink 0.4.6-dev](https://github.com/GLolol/PyLink/releases/tag/0.4.6-dev)
Tagged as **0.4.6-dev** by [GLolol](https://github.com/GLolol) on 2015-10-01T23:44:20Z

Bugfix release:

- f20e6775770b7a118a697c8ae08364d850cdf116 relay: fix PMs across the relay (7d919e6 regression)
- 55d9eb240f037a3378a92ab7661b31011398f565 classes.Irc: prettier __repr__

# [PyLink 0.4.5-dev](https://github.com/GLolol/PyLink/releases/tag/0.4.5-dev)
Tagged as **0.4.5-dev** by [GLolol](https://github.com/GLolol) on 2015-09-30T04:14:22Z

The "fancy stuff!" release.

New features including in-place config reloading (rehashing) (#89), FANTASY support (#111), and plugin (re/un)loading without a restart.

Full diff since 0.4.0-dev: https://github.com/GLolol/PyLink/compare/0.4.0-dev...0.4.5-dev

# [PyLink 0.3.50-dev](https://github.com/GLolol/PyLink/releases/tag/0.3.50-dev)
Tagged as **0.3.50-dev** by [GLolol](https://github.com/GLolol) on 2015-09-19T18:28:24Z

Many updates to core, preparing for an (eventual) 0.4.x release. Commits:

- 63189e9 relay: look at the right prefix mode list when rejoining from KILL
- cb83db4 relay: don't allow creating a channel that's already part of a relay
- 8faf86a relay: rejoin killed users to the RIGHT channels
- 2e0a5e5 utils.parseModes: fix IndexError on empty query
- 1f95774 inspircd: add proper fallback value for OPERTYPE?
- d6cb9d4 Merge commit '320de2079a78202e99c7b6aeb53c28c13f43ba47'
- 320de20 relay: add INVITE support (Closes #94)
- 60dc3fe relay: use "Channel delinked." part message when delinking channels
- 9a47ff8 Merge branch 'master' into devel
- ace0ddf relay: use JOIN instead of SJOIN for non-burst joins
- c2ee9ef Merge branch 'master' into devel
- 19fa31d relay: fix incorrect logging in getSupportedUmodes()
- 2f760c8 relay: Don't send empty user mode changes
- 4f40fae relay: in logs, be a bit more specific why we're blocking KILLs and KICKs
- 0b590d6 relay/protocols: use utils.toLower() for channel names, respecting IRCd casemappings
- 4525b81 relay.handle_kill: prevent yet another RuntimeError
- 26e102f Show oper types on WHOIS
- 8d19057 relay: set umode +H (hideoper) on all remote opered clients
- 5480ae1 classes: Remove "opertype" IrcUser() argument
- 531ebbb Merge branch 'master' into devel
- f9b4457 Decorate relay clients, etc. with custom OPERTYPEs
- 4a964b1 Merge branch 'master' into devel
- 1062e47 classes.IrcChannel: default modes to +nt on join
- d270a18 Remove unused imports
- 94f83eb relay.showuser: show home network/nick, and relay nicks regardless of oper status
- 5503477 commands: distinguish commands with multiple binds in 'list'
- 8976322 Replace admin.showuser with prettier whois-style cmds in 'commands' and 'relay'
- e1e31f6 Allow multiple plugins to bind to one command name!
- afd6d8c Refactor conf loading; skip the file-loading parts entirely for tests (#56)
- cda54c7 main: Fix b71e508.
- a58bee7 Modularize tests using common classes, add our custom test runner (#56)
- 549a1d1 classes: IrcServer.users is now a set()
- adb9ef1 classes: fixes for the test API
- 973aba6 Move utils' global variables to world.py
- b71e508 classes.Irc no longer needs a conf argument; tweak tests again
- ad5fc97 Many fixes to test API, utils.reverseModes stub
- ab4cb4d Merge branch 'master' into devel
- 2fe9b62 Consistently capitalize errors and other messages
- bc7765b Let's use consistent "Unknown command" errors, right?
- d059bd4 Move 'exec' command into its separate plugin
- 3d621b0 Move checkAuthenticated() to utils, and give it and isOper() toggles for allowing oper/PyLink logins
- 090fa85 Move Irc() from main.py to classes.py

# [PyLink 0.3.1-dev](https://github.com/GLolol/PyLink/releases/tag/0.3.1-dev)
Tagged as **0.3.1-dev** by [GLolol](https://github.com/GLolol) on 2015-09-03T06:56:48Z

Bugfix release + LINKACL support for relay. [Commits since 0.3.0-dev](https://github.com/GLolol/PyLink/compare/0.3.0-dev...0.3.1-dev):

- 043fccf4470bfbc8041056f5dbb694be079a45a5 Fix previous commit (Closes #100)
- 708d94916477f53ddc79a90c4ff321f636c01348 relay: join remote users before sending ours
- 8d44830d5c5b12abd6764038d7e9983998acdfc6 relay.handle_kill: prevent yet another RuntimeError
- 6d6606900e2df60eb8055da0e4452a560c7510b5 relay: coerse "/" to "|" in nicks if "/" isn't present in the separator
- c8e7b72065b2686c9691b276989ee948023ffe4d protocols: lowercase channel names in PRIVMSG handling
- 37eecd7d69cec794186024bf715a8ba55902d0e8 pr/inspircd: use OPERTYPE to oper up clients correctly, and handle the metadata accordingly 9f0f4cb1246c95335f42a24f7c5016175e6fba66 relay: burst the right set of modes
- 7620cd7433d9dc53dda1bdb06f6a9c673757f1f6 pr/inspircd: fix compatibility with channel mode +q (~)
- 3523f8f7663e618829dccfbec6eccfaf0ec87cc5 LINKACL support
- 51389b96e26224aab262b7b090032d0b745e9590 relay: LINKACL command (Closes #88)

# [PyLink 0.2.5-dev](https://github.com/GLolol/PyLink/releases/tag/0.2.5-dev)
Tagged as **0.2.5-dev** by [GLolol](https://github.com/GLolol) on 2015-08-16T05:39:34Z

See the diff for this development build: https://github.com/GLolol/PyLink/compare/0.2.3-dev...0.2.5-dev

# [PyLink 0.2.3-dev](https://github.com/GLolol/PyLink/releases/tag/0.2.3-dev)
Tagged as **0.2.3-dev** by [GLolol](https://github.com/GLolol) on 2015-07-26T06:11:20Z

The "prevent PyLink from wrecking my server's CPU" release.

Mostly bug fixes here, with a couple of scripts added (`start-cpulimit.sh` and `kill.sh`) added to assist running PyLink under the protection of [CPUlimit](https://github.com/opsengine/cpulimit). :)

#### New features

- relay: Block most duplicate modes from being relayed (#71)
- main: write a PID file to `pylink.pid` (f85fbd934bb2001122079da9e37e2fd1f9041a18)
- ts6: support `+AOS` charybdis extension modes, warning if the IRCd doesn't support them (146ab5e)

#### Fixes
- relay: quit users who aren't on any shared channels after KICK (71a3464)
- Use RFC1459 for case mapping on InspIRCd (01220b3)
- relay: Fix handling of local `SAVE` (e4da670) and `KILL` (a4da9b5) commands
- relay: fix nick collision loop on `SAVE` + when both tagged (i.e. _42XAAAAAA) and untagged (42XAAAAAA) versions of a UID nick exist (e354ada)
- relay: Fix command arguments of `DELINK` on home networks (c07cfb1)
- relay: `SJOIN` users once, and only once (#71, b681a67)
- main.Irc: catch `OSError` (bad file descriptor) errors and disconnect
- ts6: add QS as a required capability (69e16e5)
- ts6: fix `JOIN` handling and `parse_as` key handling in hooks (ddefd38)
- relay: only wait for `irc.connected` once per network (4d7d7ce)

Full diff: https://github.com/GLolol/PyLink/compare/0.2.2-dev...0.2.3-dev

# [PyLink 0.2.2-dev](https://github.com/GLolol/PyLink/releases/tag/0.2.2-dev)
Tagged as **0.2.2-dev** by [GLolol](https://github.com/GLolol) on 2015-07-24T18:09:44Z

The "please don't break again :( " release.

- Added `WHOIS` handling support for TS6 IRCds.
- ts6: fix handling of `SID`, `CHGHOST`, and `SQUIT` commands.
- Support noctcp (mode `+C`) on charybdis, and wallops (`+w`) in relay.
- Raised fallback ping frequency to 30

...And of course, lots and lots of bug fixes; I won't bother to list them all.

Full diff: https://github.com/GLolol/PyLink/compare/0.2.0-dev...0.2.2-dev

# [PyLink 0.2.0-dev](https://github.com/GLolol/PyLink/releases/tag/0.2.0-dev)
Tagged as **0.2.0-dev** by [GLolol](https://github.com/GLolol) on 2015-07-23T04:44:17Z

Many changes in this development release, including:

- **New `ts6` protocol module, for charybdis 3.x.**
- relay: add nick collision handling via `SAVE` (#61).
- relay: trivial tasks like `TOPIC`, `MODE`, `KICK` and `PART` no longer spawn new clients for their senders, and are routed through the pseudoserver when applicable instead (e76d31d c0f8259).
- Irc: be safer against `UnicodeDecodeError` caused by `socket.recv()` cutoff, by decoding each individual line instead (06d17d5).
- relay: make the `nick/net` separator a per-network config option. (ad34f6c).
- relay: Use a whitelist when it comes to relaying modes (#54), and strip out bans that don't match `nick!user@host` syntax (#55).
- relay: Handle user mode changes (#64).
- Support different case mappings for nicknames (RFC1459 vs ASCII) (#75).
- inspircd: remove `RSQUIT` command handler (3494d4f).

And of course, many, many bug fixes! (relay should now work properly with more than 2 networks, for example...)

Full diff: https://github.com/GLolol/PyLink/compare/0.1.6-dev...0.2.0-dev

# [PyLink 0.1.6-dev](https://github.com/GLolol/PyLink/releases/tag/0.1.6-dev)
Tagged as **0.1.6-dev** by [GLolol](https://github.com/GLolol) on 2015-07-20T06:09:40Z

### Bug fixes and improvements from 0.1.5-dev

- Irc.send: catch `AttributeError` when `self.socket` doesn't exist; i.e. when initial connection fails (b627513)
- Log output to `log/pylink.log`, along with console (#52, 61804b1 fbc2fbf)
- main/coreplugin: use `log.exception()` instead of `traceback.print_exc()`, so logs aren't only printed to screen (536366d)
- relay: don't relay messages sent to the PyLink client (688675d)
- relay: add a `save` command, and make rescheduling optional in `exportDB()` (c00da49)
- utils: add `getHostmask()` (1b09a00)
- various: Log command usage, `exec` usage, successful logins, and access denied errors in `admin.py`'s commands (57e9bf6)

Full diff: https://github.com/GLolol/PyLink/compare/0.1.5-dev...0.1.6-dev

# [PyLink 0.1.5-dev](https://github.com/GLolol/PyLink/releases/tag/0.1.5-dev)
Tagged as **0.1.5-dev** by [GLolol](https://github.com/GLolol) on 2015-07-18T20:01:39Z

### New features

- Hooks for `CHGHOST`, `CHGIDENT`, and `CHGNAME` (f9d8215 35f1c88)
- IrcUser: Implement user channel tracking via an `IrcUser.channels` attribute (d97fce8)
- Send PING to our uplink periodically, and quit if we don't get a response (#42, #57)
    - New server `pingfreq` option is introduced to set the time between PINGs.
- relay: Only spawn clients if they share a channel, and quit them when they leave all shared channels (cf32461)
- Support autoreconnecting to networks! A new `autoconnect` server setting is added to set autoconnect delay.
- New `PYLINK_DISCONNECT` hook to keep track of network disconnections (3f6f78b)
- relay: add a `LINKED` command (#65, bbcd70b)
- commands: add a `HELP` command (#8, 6508cb3 4553eda)

### Bug fixes
- relay: don't spawn tagged clones for the internal PyLink client (40fd9e3)
- relay: don't send empty `MODE` commands if there are no supported modes left after filtering (2a586a6)
- protocol/inspircd: don't raise KeyError when removing channel from user fails (73c625a)
- relay: only join PyLink to channels & set topics if there's actually a relay on the network (49943a7)
- relay: fix the wrong modes being propagated to the wrong channels on `LINK` (#53, ccf7596)
- relay: fix "RuntimeError: dictionary changed size during iteration" in `handle_part` (d30890c)
- relay: Only allow messaging users in common channels / channels that you're in (#62, 024ac16)

### Misc. changes
- Move client/server spawning, hook calling, command handling, and KILL/KICK detection outside the protocol module (0aa2f98 fdea348)
- Fix fakeirc and tests for relay (#56, a51cfcb)

### Removed features
- commands: remove `debug` command; it's useless now that `exec`, `showchan`, and `showuser` exist (50665ec)
- admin: `tell` command has been removed. Rationale: limited usefulness; doesn't wrap long messages properly. (4553eda)

You can view the full diff here: https://github.com/GLolol/PyLink/compare/0.1.0-dev...0.1.5-dev

# [PyLink 0.1.0-dev](https://github.com/GLolol/PyLink/releases/tag/0.1.0-dev)
Tagged as **0.1.0-dev** by [GLolol](https://github.com/GLolol) on 2015-07-16T06:27:12Z

PyLink's first pre-alpha development snapshot.

Working protocol modules:
- InspIRCd 2.0.x - `inspircd`

Working plugins:
- `admin`
- `hooks`
- `commands`
- `relay`
<|MERGE_RESOLUTION|>--- conflicted
+++ resolved
@@ -1,4 +1,3 @@
-<<<<<<< HEAD
 # PyLink 2.1-alpha2 (*UNRELEASED*)
 
 **PyLink now requires Python 3.5 or later!**
@@ -69,7 +68,6 @@
 - SQUIT hooks now track a list of affected servers (SIDs) in the `affected_servers` field
 - relay: minor optimizations
 
-=======
 # PyLink 2.0.3 (2019-10-11)
 
 Changes since 2.0.2:
@@ -103,7 +101,6 @@
 #### Internal improvements
 - relay: minor optimizations and cleanup
 - Disable throttling on S2S links by default, since it usually isn't necessary there
->>>>>>> 2c53ce06
 
 # PyLink 2.0.1 (2018-10-06)
 
