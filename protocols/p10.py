--- conflicted
+++ resolved
@@ -1010,11 +1010,7 @@
                 accountname = uobj.services_account
                 newhost = "%s.%s" % (accountname, suffix)
 
-<<<<<<< HEAD
-            elif 'C' in modes and self.irc.serverdata.get('use_hashed_cloaks'):
-=======
             elif 'C' in modes and self.serverdata.get('use_hashed_cloaks'):
->>>>>>> d356b534
                 # +C propagates hashed IP cloaks, similar to UnrealIRCd. (thank god we don't
                 # need to generate these ourselves)
                 newhost = modes['C']
